<<<<<<< HEAD
// Re-export the unified Prisma client and utilities
export { prisma, default, withDatabaseRetry } from '@/utils/prismaDB'; 
=======
// Re-export the optimized Prisma client with connection pooling
export { prismaPooled as prisma, default as prismaPooled } from '@/lib/db/prisma-pooled'; 
>>>>>>> bcb0c827
<|MERGE_RESOLUTION|>--- conflicted
+++ resolved
@@ -1,7 +1,2 @@
-<<<<<<< HEAD
-// Re-export the unified Prisma client and utilities
-export { prisma, default, withDatabaseRetry } from '@/utils/prismaDB'; 
-=======
 // Re-export the optimized Prisma client with connection pooling
-export { prismaPooled as prisma, default as prismaPooled } from '@/lib/db/prisma-pooled'; 
->>>>>>> bcb0c827
+export { prismaPooled as prisma, default as prismaPooled } from '@/lib/db/prisma-pooled';