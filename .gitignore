--- conflicted
+++ resolved
@@ -44,14 +44,6 @@
 backups/*
 !backups/.gitkeep
 
-<<<<<<< HEAD
-# prisma
-prisma/migrations/
-
-
-
-=======
->>>>>>> a1803752
 # Environment Variables
 .env.local
 .env.development.local
