--- conflicted
+++ resolved
@@ -12,11 +12,8 @@
   expectUnauthorized,
   expectErrorResponse,
 } from '@/__tests__/helpers/api-test-helpers';
-<<<<<<< HEAD
 import { createMockSupabaseClient } from '@/__tests__/helpers/supabase-mock-helpers';
-=======
 import { createMockPrisma, MockPrismaClient } from '@/__tests__/helpers/prisma-mock';
->>>>>>> dd66df0c
 
 // Mock dependencies
 jest.mock('@/utils/supabase/server');
@@ -30,25 +27,9 @@
 }));
 
 describe('/api/file-uploads API', () => {
-<<<<<<< HEAD
   let mockSupabaseClient: ReturnType<typeof createMockSupabaseClient>;
-=======
   // Type-safe Prisma mock
   let prismaMock: MockPrismaClient;
-
-  const mockSupabaseClient = {
-    auth: {
-      getUser: jest.fn(),
-    },
-    storage: {
-      from: jest.fn(() => ({
-        createSignedUrl: jest.fn(),
-        getPublicUrl: jest.fn(),
-        upload: jest.fn(),
-      })),
-    },
-  };
->>>>>>> dd66df0c
 
   beforeEach(() => {
     jest.clearAllMocks();
