--- conflicted
+++ resolved
@@ -54,10 +54,7 @@
           # Allow these licenses (common permissive licenses in JavaScript ecosystem)
           # Note: LGPL licenses included for sharp image processing library
           # Note: JSON license included for victory-vendor package
-<<<<<<< HEAD
-=======
           # Note: CC0-1.0 included for vite and other build tools
->>>>>>> 58426d88
           allow-licenses: MIT, Apache-2.0, BSD-2-Clause, BSD-3-Clause, ISC, MPL-2.0, CC-BY-4.0, CC0-1.0, 0BSD, MITNFA, LGPL-2.0-only, LGPL-2.1-only, LGPL-3.0-only, LGPL-3.0-or-later, JSON
 
   npm-audit:
