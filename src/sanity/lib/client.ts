// TEMPORARY TEST FILE - MOCK SANITY CLIENT
// Original file backed up in test-backup-1747680515

import { createClient } from 'next-sanity'
import ImageUrlBuilder from '@sanity/image-url'
import { apiVersion, dataset, projectId, useCdn } from '../env'
import type { PostDocument, SeoType } from "../schemaTypes/seo";
import type { SimpleBlogCard, FullPost } from "@/types/simple-blog-card";
import {
  postsQuery,
  postQuery,
  guideQuery,
  guidesQuery,
  allCategoriesQuery,
  categoryGuidesQuery
} from "./queries";

// Add missing properties to the PostDocument interface to match our usage
interface ExtendedPostDocument extends PostDocument {
  categories?: Array<{ title: string; _id: string }>;
}

// Define a Guide interface that matches the app's expectations
interface Guide {
  _id: string;
  title: string;
  subtitle?: string;
  slug: { current: string };
  coverImage: any;
  _updatedAt: string;
  
  introduction?: Array<{
    _type: string;
    style?: string;
    children?: Array<{
      _type: string;
      text: string;
      marks?: string[];
    }>;
  }>;
  mainContent?: Array<{
    title: string;
    content: Array<{
      _type: string;
      style?: string;
      children?: Array<{
        _type: string;
        text: string;
        marks?: string[];
      }>;
    }>;
  }>;
  listSections?: Array<{
    title: string;
    items: Array<{
      title?: string;
      content: string;
    }>;
  }>;
  
  callToAction?: string;
  calendarUrl?: string;
  downloadCtaText?: string;
  consultationCtaText?: string;
  
  downloadableFiles?: Array<{
    _key: string;
    asset: {
      _id: string;
      url: string;
      originalFilename: string;
    };
  }>;
  
  category?: {
    _id: string;
    title: string;
    slug: {
      current: string;
    };
  };
  
  // SEO
  seo?: SeoType;
}

// Create the Sanity client
export const client = createClient({
  projectId,
  dataset,
  apiVersion,
  useCdn,
  perspective: 'published',
})

// Valid Sanity image reference format for fallbacks
const FALLBACK_IMAGE_REF = "image-Tb9Ew8CXIwaY6R1kjMvI0uRR-2000x3000-jpg";

// Create mock response objects
const createMockPostResponse = (slug?: string): ExtendedPostDocument => ({
  _type: "post",
  _id: "mock-post-id",
  _updatedAt: new Date().toISOString(),
  title: "Mock Post Title",
  slug: {
    current: slug || "mock-post-slug"
  },
  smallDescription: "This is a mock post description for testing purposes.",
  mainImage: {
    _type: "image",
    asset: {
      _ref: "image-ref-123",
      _type: "reference",
    }
  },
  body: [
    {
      _type: "block",
      style: "normal",
      _key: "mock-block-1",
      markDefs: [],
      children: [
        {
          _type: "span",
          text: "This is mock content.",
          marks: [],
          _key: "mock-span-1"
        }
      ]
    }
  ],
  seo: {
    _type: "seo",
    metaTitle: "Mock SEO Title",
    metaDescription: "Mock SEO Description",
    seoKeywords: ["mock", "test", "seo"],
    openGraph: {
      _type: "openGraph",
      title: "Mock Open Graph Title",
      description: "Mock Open Graph Description",
      image: {
        _type: "customImage",
        asset: {
          _id: "image-id-456",
          metadata: {
            _type: "sanityImageMetadata",
            dimensions: {
              _type: "sanityImageDimensions",
              width: 1200,
              height: 630
            }
          }
        }
      },
      siteName: "Mock Site Name",
      url: "https://example.com/mock"
    },
    twitter: {
      _type: "twitter",
      handle: "@mockhandle",
      site: "@mocksite",
      cardType: "summary_large_image",
      creator: "@mockcreator"
    }
  },
  categories: [
    { title: "Business", _id: "cat-business" },
    { title: "Technology", _id: "cat-tech" }
  ]
});

// Convert to SimpleBlogCard format for lists
const createSimpleBlogCard = (post: ExtendedPostDocument): SimpleBlogCard => ({
  _id: post._id,
  _updatedAt: post._updatedAt,
  title: post.title,
  slug: {
    current: post.slug.current,
    _type: "slug"
  },
  smallDescription: post.smallDescription,
  mainImage: post.mainImage ? {
    alt: post.title,
    asset: post.mainImage.asset,
    _type: post.mainImage._type
  } : undefined,
  categories: post.categories
});

// Convert to FullPost format for single post view
const createFullPost = (post: ExtendedPostDocument): FullPost => ({
  seo: post.seo || null,
  currentSlug: post.slug.current,
  _updaAt: post._updatedAt,
  title: post.title,
  body: post.body || [],
  mainImage: post.mainImage || {
    _type: "image",
    asset: {
      _ref: "default-image",
      _type: "reference"
    }
  }
});

// Helper function to get a post by slug
export async function getPostBySlug(slug: string): Promise<PostDocument> {
  try {
    return await client.fetch(
      `*[_type == "post" && slug.current == $slug][0]`,
      { slug }
    );
  } catch (error) {
    console.error(`Error fetching post with slug ${slug}:`, error);
    // Return a minimal fallback post
    return {
      _type: "post",
      _id: `fallback-${slug}`,
      _updatedAt: new Date().toISOString(),
      title: "Fallback Post",
      slug: { current: slug },
      mainImage: {
        _type: "image",
        asset: {
          _ref: FALLBACK_IMAGE_REF,
          _type: "reference"
        }
      }
    };
  }
}

// Helper function to get a full post by slug
export async function getFullPostBySlug(slug: string): Promise<FullPost> {
  try {
    const post = await client.fetch(
      `*[_type == "post" && slug.current == $slug][0]{
        title,
        "currentSlug": slug.current,
        "_updaAt": _updatedAt,
        body,
        mainImage,
        seo
      }`,
      { slug }
    );
    return post;
  } catch (error) {
    console.error(`Error fetching full post with slug ${slug}:`, error);
    // Return a minimal fallback post
    return {
      title: "Fallback Post",
      currentSlug: slug,
      _updaAt: new Date().toISOString(),
      body: [],
      mainImage: {
        _type: "image",
        asset: {
          _ref: FALLBACK_IMAGE_REF,
          _type: "reference"
        }
      },
      seo: null
    };
  }
}

// Create a fallback guide for error cases
const createFallbackGuide = (slug: string): Guide => ({
  _id: `fallback-${slug}`,
  title: "Fallback Guide",
  subtitle: "This is a fallback guide when Sanity data cannot be retrieved",
  slug: { current: slug },
  _updatedAt: new Date().toISOString(),
  coverImage: {
    _type: "image",
    asset: {
      _ref: FALLBACK_IMAGE_REF,
      _type: "reference",
    }
  }
});

// Helper function to get a guide by slug 
export async function getGuideBySlug(slug: string): Promise<Guide> {
  try {
    console.log(`[getGuideBySlug] Fetching guide: ${slug}`);
    
    const guide = await client.fetch(
      `*[_type == "guide" && slug.current == $slug][0]{
        _id,
        _type,
        _updatedAt,
        title,
        subtitle,
        slug,
        
        // CONTENIDO PRINCIPAL - Estos campos faltaban
        introduction,
        mainContent[] {
          title,
          content
        },
        listSections[] {
          title,
          items[] {
            title,
            content
          }
        },
        
        // CTAs y otros campos
        callToAction,
        calendarUrl,
        downloadCtaText,
        consultationCtaText,
        
        // Archivos descargables
        downloadableFiles[] {
          _key,
          asset-> {
            _id,
            url,
            originalFilename
          }
        },
        
        // Imagen de portada completa
        coverImage {
          _type,
          crop,
          hotspot,
          asset-> {
            _id,
            _ref,
            url,
            metadata {
              dimensions {
                width,
                height
              }
            }
          }
        },
        
        // Categoría
        category-> {
          _id,
          title,
          slug
        },
        
        // SEO
        seo {
          _type,
          metaTitle,
          metaDescription,
          metaImage {
            asset-> {
              _id,
              url
            }
          },
          nofollowAttributes,
          seoKeywords,
          openGraph {
            _type,
            title,
            description,
            siteName,
            url,
            image {
              asset-> {
                _id,
                url
              }
            }
          },
          twitter {
            _type,
            handle,
            site,
            cardType,
            creator
          }
        }
      }`,
      { slug }
    );

    if (!guide) {
      console.warn(`[getGuideBySlug] No guide found with slug ${slug}, using fallback`);
      return createFallbackGuide(slug);
    }
<<<<<<< HEAD
    
    console.log(`[getGuideBySlug] Guide found for slug: ${slug}`);
    console.log(`[getGuideBySlug] Introduction content:`, guide.introduction ? 'FOUND' : 'MISSING');
    console.log(`[getGuideBySlug] Main content sections:`, guide.mainContent?.length || 0);
    console.log(`[getGuideBySlug] List sections:`, guide.listSections?.length || 0);
    console.log(`[getGuideBySlug] Cover image:`, guide.coverImage ? 'FOUND' : 'MISSING');
    
=======

>>>>>>> 86ddf277
    return guide;
  } catch (error) {
    console.error(`[getGuideBySlug] Error fetching guide with slug ${slug}:`, error);
    return createFallbackGuide(slug);
  }
}

// Helper function to get posts
export async function getPosts(): Promise<SimpleBlogCard[]> {
  try {
    return await client.fetch(postsQuery);
  } catch (error) {
    console.error("Error fetching posts:", error);
    // Return empty array as fallback
    return [];
  }
}

// Helper function to get guides
export async function getGuides(): Promise<Guide[]> {
  try {
    const guides = await client.fetch(
      `*[_type == "guide" && defined(slug.current)]{
        _id,
        title,
        subtitle,
        slug,
        coverImage,
        _updatedAt,
        seo
      }`
    );

    if (!guides || !guides.length) {
      console.warn("No guides found, using fallback guides");
      return [
        createFallbackGuide("what-is-email-marketing"),
        createFallbackGuide("your-guide-to-delegation"),
        createFallbackGuide("building-a-reliable-delivery-network")
      ];
    }

    return guides;
  } catch (error) {
    console.error("Error fetching guides:", error);
    // Return fallback guides
    return [
      createFallbackGuide("what-is-email-marketing"),
      createFallbackGuide("your-guide-to-delegation"),
      createFallbackGuide("building-a-reliable-delivery-network")
    ];
  }
}

// Setup image URL builder
const builder = ImageUrlBuilder(client);

// Create a urlFor function that returns an object with a url method
export function urlFor(source: any) {
  if (!source) {
    console.warn("Invalid source passed to urlFor");
    return {
      url: () => "https://via.placeholder.com/600x400?text=Image+Not+Available"
    };
  }

  try {
    return builder.image(source);
  } catch (error) {
    console.error("Error in urlFor:", error);
    return {
      url: () => "https://via.placeholder.com/600x400?text=Image+Not+Available"
    };
  }
}

// Custom fetch helper with Edge Runtime compatibility
export async function customFetch(url: string, options: RequestInit = {}) {
  try {
    const response = await fetch(url, {
      ...options,
      // Ensure we're using Edge-compatible fetch options
      next: { revalidate: 60 } // Cache results for 60 seconds
    });

    // Don't use arrayBuffer() in Edge Runtime - just return the response
    return response;
  } catch (error) {
    console.error('Error in customFetch:', error);
    throw error;
  }
}<|MERGE_RESOLUTION|>--- conflicted
+++ resolved
@@ -392,17 +392,7 @@
       console.warn(`[getGuideBySlug] No guide found with slug ${slug}, using fallback`);
       return createFallbackGuide(slug);
     }
-<<<<<<< HEAD
-    
-    console.log(`[getGuideBySlug] Guide found for slug: ${slug}`);
-    console.log(`[getGuideBySlug] Introduction content:`, guide.introduction ? 'FOUND' : 'MISSING');
-    console.log(`[getGuideBySlug] Main content sections:`, guide.mainContent?.length || 0);
-    console.log(`[getGuideBySlug] List sections:`, guide.listSections?.length || 0);
-    console.log(`[getGuideBySlug] Cover image:`, guide.coverImage ? 'FOUND' : 'MISSING');
-    
-=======
-
->>>>>>> 86ddf277
+
     return guide;
   } catch (error) {
     console.error(`[getGuideBySlug] Error fetching guide with slug ${slug}:`, error);
