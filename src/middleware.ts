// src/middleware.ts
import { type NextRequest, NextResponse } from "next/server";
import { updateSession } from "@/utils/supabase/middleware";
import { logger } from "@/utils/logger";

// Protected routes that require session refresh
const PROTECTED_ROUTES = [
  '/admin',
  '/admin/catering-orders',
  '/admin/users',
  '/admin/job-applications',
  '/dashboard',
  '/client',
  '/driver',
  '/vendor', 
  '/helpdesk',
  '/profile'
];

export async function middleware(request: NextRequest) {
  const pathname = request.nextUrl.pathname;
<<<<<<< HEAD
  logger.debug('🔄 [Main Middleware] Processing request for:', pathname);
=======
>>>>>>> bcb0c827
  
  // Skip middleware for specific paths
  if (request.nextUrl.pathname.startsWith('/auth/callback') ||
      request.nextUrl.pathname === "/complete-profile") {
    return NextResponse.next();
  }

  // Handle redirects for renamed or moved pages
  if (request.nextUrl.pathname === "/resources") {
    return NextResponse.redirect(new URL('/free-resources', request.url));
  }

  try {
    // Update the user's session using Supabase middleware helper
<<<<<<< HEAD
    logger.debug('🔄 [Main Middleware] Updating session...');
=======
>>>>>>> bcb0c827
    const response = await updateSession(request);
    
    // Check if the path is a protected route
    const { pathname } = request.nextUrl;
    const isProtectedRoute = PROTECTED_ROUTES.some(route => 
      pathname === route || pathname.startsWith(`${route}/`)
    );

    // Only check auth for protected routes
    if (isProtectedRoute) {
      try {
        // Create Supabase client from the middleware response
        const { createClient } = await import('@/utils/supabase/server');
        const supabase = await createClient();

        // Get the current user
        const { data: { user }, error } = await supabase.auth.getUser();

        // Only log authentication failures for debugging
        if (!user || error) {
          console.log('❌ [Middleware] Auth failed for protected route:', pathname, error?.message);
        }

        if (!user || error) {
          // User is not authenticated, redirect to sign-in
          const redirectUrl = new URL(`/sign-in?returnTo=${pathname}`, request.url);
          const response = NextResponse.redirect(redirectUrl);
          
          // Add tracking headers
          response.headers.set('x-auth-redirect', 'true');
          response.headers.set('x-redirect-from', pathname);
          response.headers.set('x-redirect-reason', 'unauthenticated');
          
          return response;
        }

        // Check for admin-only routes
        if (pathname.startsWith('/admin')) {
          // Get user profile to check role
          const { data: profile } = await supabase
            .from('profiles')
            .select('type')
            .eq('id', user.id)
            .single();
          
          if (!profile || !['admin', 'super_admin', 'helpdesk'].includes((profile.type ?? '').toLowerCase())) {
            // User is authenticated but not authorized
            const response = NextResponse.redirect(new URL('/', request.url));
            
            // Add tracking headers
            response.headers.set('x-auth-redirect', 'true');
            response.headers.set('x-redirect-from', pathname);
            response.headers.set('x-redirect-reason', 'unauthorized');
            
            return response;
          }
        }
      } catch (error) {
        console.error('Error in auth check:', error);
        // On error, redirect to sign-in as a safety measure
        return NextResponse.redirect(new URL('/sign-in', request.url));
      }
    }
    
<<<<<<< HEAD
    logger.debug('✅ [Main Middleware] Request processed successfully');
=======
>>>>>>> bcb0c827
    return response;
  } catch (error) {
    console.error('Error in middleware:', error);
    return NextResponse.next();
  }
}

export const config = {
  matcher: [
    /*
     * Match all request paths except:
     * - _next/static (static files)
     * - _next/image (image optimization files)
     * - favicon.ico (favicon file)
     * - public folder (images, fonts, etc.)
     * - api routes
     */
    '/((?!_next/static|_next/image|favicon.ico|images|fonts|pdf|robots.txt|api).*)',
  ],
};<|MERGE_RESOLUTION|>--- conflicted
+++ resolved
@@ -19,10 +19,6 @@
 
 export async function middleware(request: NextRequest) {
   const pathname = request.nextUrl.pathname;
-<<<<<<< HEAD
-  logger.debug('🔄 [Main Middleware] Processing request for:', pathname);
-=======
->>>>>>> bcb0c827
   
   // Skip middleware for specific paths
   if (request.nextUrl.pathname.startsWith('/auth/callback') ||
@@ -37,10 +33,6 @@
 
   try {
     // Update the user's session using Supabase middleware helper
-<<<<<<< HEAD
-    logger.debug('🔄 [Main Middleware] Updating session...');
-=======
->>>>>>> bcb0c827
     const response = await updateSession(request);
     
     // Check if the path is a protected route
@@ -105,10 +97,6 @@
       }
     }
     
-<<<<<<< HEAD
-    logger.debug('✅ [Main Middleware] Request processed successfully');
-=======
->>>>>>> bcb0c827
     return response;
   } catch (error) {
     console.error('Error in middleware:', error);
