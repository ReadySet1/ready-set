import React from "react";
import { render, screen, fireEvent, waitFor } from "@testing-library/react";
import userEvent from "@testing-library/user-event";
import DriverTrackingPortal from "@/components/Driver/DriverTrackingPortal";
import AdminTrackingDashboard from "@/components/Dashboard/Tracking/AdminTrackingDashboard";
import { useLocationTracking } from "@/hooks/tracking/useLocationTracking";
import { useDriverShift } from "@/hooks/tracking/useDriverShift";
import { useDriverDeliveries } from "@/hooks/tracking/useDriverDeliveries";
import { useOfflineQueue } from "@/hooks/tracking/useOfflineQueue";
import { useRealTimeTracking } from "@/hooks/tracking/useRealTimeTracking";
import { DriverStatus } from "@/types/user";

// Mock all the tracking hooks
jest.mock("@/hooks/tracking/useLocationTracking");
jest.mock("@/hooks/tracking/useDriverShift");
jest.mock("@/hooks/tracking/useDriverDeliveries");
jest.mock("@/hooks/tracking/useOfflineQueue");
jest.mock("@/hooks/tracking/useRealTimeTracking");

// Mock the hooks
const mockUseLocationTracking = useLocationTracking as jest.MockedFunction<
  typeof useLocationTracking
>;
const mockUseDriverShift = useDriverShift as jest.MockedFunction<
  typeof useDriverShift
>;
const mockUseDriverDeliveries = useDriverDeliveries as jest.MockedFunction<
  typeof useDriverDeliveries
>;
const mockUseOfflineQueue = useOfflineQueue as jest.MockedFunction<
  typeof useOfflineQueue
>;
const mockUseRealTimeTracking = useRealTimeTracking as jest.MockedFunction<
  typeof useRealTimeTracking
>;

// Mock map components
jest.mock("@/components/Dashboard/Tracking/LiveDriverMap", () => {
  return function MockLiveDriverMap({ drivers, deliveries }: any) {
    return (
      <div data-testid="live-driver-map">
        <div>Live Driver Map</div>
        <div>Drivers: {drivers?.length || 0}</div>
        <div>Deliveries: {deliveries?.length || 0}</div>
      </div>
    );
  };
});

jest.mock("@/components/Dashboard/Tracking/DriverStatusList", () => {
  return function MockDriverStatusList({ drivers, onDriverSelect }: any) {
    return (
      <div data-testid="driver-status-list">
        <div>Driver Status List</div>
        {drivers?.map((driver: any) => (
          <button
            key={driver.id}
            onClick={() => onDriverSelect?.(driver)}
            data-testid={`driver-${driver.id}`}
          >
            {driver.name}
          </button>
        ))}
      </div>
    );
  };
});

jest.mock("@/components/Dashboard/Tracking/DeliveryAssignmentPanel", () => {
  return function MockDeliveryAssignmentPanel({ deliveries, onAssign }: any) {
    return (
      <div data-testid="delivery-assignment-panel">
        <div>Delivery Assignment Panel</div>
        {deliveries?.map((delivery: any) => (
          <button
            key={delivery.id}
            onClick={() => onAssign?.(delivery)}
            data-testid={`delivery-${delivery.id}`}
          >
            {delivery.id}
          </button>
        ))}
      </div>
    );
  };
});

describe("Tracking System Integration", () => {
  const mockDrivers = [
    {
      id: "driver-1",
      employeeId: "EMP001",
      phoneNumber: "+1234567890",
      isActive: true,
      isOnDuty: true,
      lastKnownLocation: {
        coordinates: [-74.006, 40.7128] as [number, number], // [lng, lat]
<<<<<<< HEAD
      },
      lastLocationUpdate: new Date(),
      currentShift: {
        id: "shift-1",
        driverId: "driver-1",
        startTime: new Date(Date.now() - 3600000), // 1 hour ago
        startLocation: { lat: 40.7128, lng: -74.006 },
        totalDistanceKm: 0,
        deliveryCount: 0,
        status: "active" as const,
        breaks: [],
        metadata: {},
        createdAt: new Date(),
        updatedAt: new Date(),
=======
>>>>>>> 3e16a57e
      },
      lastLocationUpdate: new Date(),
      vehicleInfo: {
        number: "V001",
        type: "van",
      },
      metadata: {},
      createdAt: new Date(),
      updatedAt: new Date(),
    },
    {
      id: "driver-2",
      employeeId: "EMP002",
      phoneNumber: "+0987654321",
      isActive: true,
      isOnDuty: false,
      lastKnownLocation: undefined,
      lastLocationUpdate: undefined,
<<<<<<< HEAD
      currentShift: undefined,
=======
>>>>>>> 3e16a57e
      vehicleInfo: {
        number: "V002",
        type: "car",
      },
      metadata: {},
      createdAt: new Date(),
      updatedAt: new Date(),
    },
  ];

  const mockDeliveries = [
    {
      id: "delivery-1",
      driverId: "driver-1",
      status: DriverStatus.ASSIGNED,
<<<<<<< HEAD
      pickupLocation: {
        coordinates: [-74.006, 40.7128] as [number, number], // [lng, lat]
      },
      deliveryLocation: {
        coordinates: [-73.9851, 40.7589] as [number, number], // [lng, lat]
=======
      pickupLocation: { coordinates: [-74.006, 40.7128] as [number, number] },
      deliveryLocation: {
        coordinates: [-73.9851, 40.7589] as [number, number],
>>>>>>> 3e16a57e
      },
      estimatedArrival: new Date(Date.now() + 3600000),
      route: [],
      metadata: {},
      assignedAt: new Date(),
      createdAt: new Date(),
      updatedAt: new Date(),
    },
    {
      id: "delivery-2",
      driverId: "driver-1",
      status: DriverStatus.EN_ROUTE_TO_CLIENT,
<<<<<<< HEAD
      pickupLocation: {
        coordinates: [-73.9851, 40.7589] as [number, number], // [lng, lat]
      },
      deliveryLocation: {
        coordinates: [-73.9934, 40.7505] as [number, number], // [lng, lat]
=======
      pickupLocation: { coordinates: [-73.9851, 40.7589] as [number, number] },
      deliveryLocation: {
        coordinates: [-73.9934, 40.7505] as [number, number],
>>>>>>> 3e16a57e
      },
      estimatedArrival: new Date(Date.now() + 1800000),
      route: [],
      metadata: {},
      assignedAt: new Date(),
      createdAt: new Date(),
      updatedAt: new Date(),
    },
  ];

  const mockLocationUpdate = {
    driverId: "driver-1",
    coordinates: { lat: 40.7128, lng: -74.006 },
    accuracy: 10,
    speed: 0,
    heading: 0,
    timestamp: new Date(),
    isMoving: false,
  };

  beforeEach(() => {
    jest.clearAllMocks();

    // Default mock implementations for driver portal
    mockUseLocationTracking.mockReturnValue({
      currentLocation: null,
      isTracking: false,
      accuracy: null,
      error: null,
      startTracking: jest.fn(),
      stopTracking: jest.fn(),
      updateLocationManually: jest.fn(),
    });

    mockUseDriverShift.mockReturnValue({
      currentShift: null,
      isShiftActive: false,
      startShift: jest.fn().mockResolvedValue(true),
      endShift: jest.fn().mockResolvedValue(true),
      startBreak: jest.fn().mockResolvedValue(true),
      endBreak: jest.fn().mockResolvedValue(true),
      refreshShift: jest.fn(),
      loading: false,
      error: null,
    });

    mockUseDriverDeliveries.mockReturnValue({
      activeDeliveries: [],
      updateDeliveryStatus: jest.fn().mockResolvedValue(true),
      refreshDeliveries: jest.fn(),
      loading: false,
      error: null,
      refreshDeliveries: jest.fn(),
    });

    mockUseOfflineQueue.mockReturnValue({
      offlineStatus: {
        isOnline: true,
        lastSync: new Date(),
        pendingUpdates: 0,
        syncInProgress: false,
      },
      queuedItems: 0,
<<<<<<< HEAD
      syncOfflineData: jest.fn(),
=======
>>>>>>> 3e16a57e
      registerServiceWorker: jest.fn(),
      syncPendingItems: jest.fn(),
    });

    // Default mock implementations for admin dashboard
    mockUseRealTimeTracking.mockReturnValue({
      activeDrivers: mockDrivers,
      recentLocations: [],
      activeDeliveries: mockDeliveries,
      isConnected: true,
      error: null,
      reconnect: jest.fn(),
    });
  });

  describe("Complete Driver Workflow", () => {
    it("completes full shift workflow from start to end", async () => {
      const mockStartShift = jest.fn().mockResolvedValue(true);
      const mockEndShift = jest.fn().mockResolvedValue(true);
      const mockStartTracking = jest.fn();
      const mockStopTracking = jest.fn();

      // Mock location tracking enabled
      mockUseLocationTracking.mockReturnValue({
        currentLocation: mockLocationUpdate,
        isTracking: true,
        accuracy: 10,
        error: null,
        startTracking: mockStartTracking,
        stopTracking: mockStopTracking,
        updateLocationManually: jest.fn(),
      });

      // Mock shift management
      mockUseDriverShift.mockReturnValue({
        currentShift: null,
        isShiftActive: false,
        startShift: mockStartShift,
        endShift: mockEndShift,
        startBreak: jest.fn(),
        endBreak: jest.fn(),
        refreshShift: jest.fn(),
        loading: false,
        error: null,
        refreshShift: jest.fn(),
      });

      render(<DriverTrackingPortal />);

      // 1. Start shift
      const startButton = screen.getByRole("button", { name: /start shift/i });
      await userEvent.click(startButton);

      await waitFor(() => {
        expect(mockStartShift).toHaveBeenCalledWith(mockLocationUpdate);
      });

      // 2. Simulate shift becoming active
      mockUseDriverShift.mockReturnValue({
        currentShift: {
          id: "shift-1",
          driverId: "driver-1",
          startTime: new Date(),
          startLocation: { lat: 40.7128, lng: -74.006 },
          status: "active" as const,
          totalDistanceKm: 0,
          deliveryCount: 0,
          breaks: [],
          metadata: {},
          createdAt: new Date(),
          updatedAt: new Date(),
        },
        isShiftActive: true,
        startShift: mockStartShift,
        endShift: mockEndShift,
        startBreak: jest.fn(),
        endBreak: jest.fn(),
        refreshShift: jest.fn(),
        loading: false,
        error: null,
      });

      // Re-render to show active shift
      render(<DriverTrackingPortal />);

      // 3. End shift
      const endButton = screen.getByRole("button", { name: /end shift/i });
      await userEvent.click(endButton);

      await waitFor(() => {
        expect(mockEndShift).toHaveBeenCalled();
      });
    });

    it("handles delivery status updates during shift", async () => {
      const mockUpdateDeliveryStatus = jest.fn().mockResolvedValue(true);

      // Mock active shift
      mockUseDriverShift.mockReturnValue({
        currentShift: {
          id: "shift-1",
          driverId: "driver-1",
          startTime: new Date(),
          startLocation: { lat: 40.7128, lng: -74.006 },
          status: "active" as const,
          totalDistanceKm: 0,
          deliveryCount: 0,
          breaks: [],
          metadata: {},
          createdAt: new Date(),
          updatedAt: new Date(),
        },
        isShiftActive: true,
        startShift: jest.fn(),
        endShift: jest.fn(),
        startBreak: jest.fn(),
        endBreak: jest.fn(),
        refreshShift: jest.fn(),
        loading: false,
        error: null,
      });

      // Mock active deliveries
      mockUseDriverDeliveries.mockReturnValue({
        activeDeliveries: [mockDeliveries[1]!], // in_transit delivery
        updateDeliveryStatus: mockUpdateDeliveryStatus,
        refreshDeliveries: jest.fn(),
        loading: false,
        error: null,
        refreshDeliveries: jest.fn(),
      });

      render(<DriverTrackingPortal />);

      // Update delivery status
      const statusButton = screen.getByRole("button", {
        name: /update status/i,
      });
      await userEvent.click(statusButton);

      await waitFor(() => {
        expect(mockUpdateDeliveryStatus).toHaveBeenCalled();
      });
    });

    it("manages breaks during active shift", async () => {
      const mockStartBreak = jest.fn().mockResolvedValue(true);
      const mockEndBreak = jest.fn().mockResolvedValue(true);

      // Mock active shift
      mockUseDriverShift.mockReturnValue({
        currentShift: {
          id: "shift-1",
          driverId: "driver-1",
          startTime: new Date(),
          startLocation: { lat: 40.7128, lng: -74.006 },
          status: "active" as const,
          totalDistanceKm: 0,
          deliveryCount: 0,
          breaks: [],
          metadata: {},
          createdAt: new Date(),
          updatedAt: new Date(),
        },
        isShiftActive: true,
        startShift: jest.fn(),
        endShift: jest.fn(),
        startBreak: mockStartBreak,
        endBreak: mockEndBreak,
        refreshShift: jest.fn(),
        loading: false,
        error: null,
      });

      render(<DriverTrackingPortal />);

      // Start break
      const startBreakButton = screen.getByRole("button", {
        name: /start break/i,
      });
      await userEvent.click(startBreakButton);

      await waitFor(() => {
        expect(mockStartBreak).toHaveBeenCalled();
      });

      // End break
      const endBreakButton = screen.getByRole("button", { name: /end break/i });
      await userEvent.click(endBreakButton);

      await waitFor(() => {
        expect(mockEndBreak).toHaveBeenCalled();
      });
    });
  });

  describe("Admin Dashboard Integration", () => {
    it("displays real-time driver and delivery data", () => {
      render(<AdminTrackingDashboard />);

      // Verify all components are rendered
      expect(screen.getByTestId("live-driver-map")).toBeInTheDocument();
      expect(screen.getByTestId("driver-status-list")).toBeInTheDocument();
      expect(
        screen.getByTestId("delivery-assignment-panel"),
      ).toBeInTheDocument();

      // Verify data is displayed
      expect(screen.getByText(/2 Drivers/i)).toBeInTheDocument();
      expect(screen.getByText(/2 Deliveries/i)).toBeInTheDocument();
    });

    it("handles driver selection and delivery assignment", async () => {
      const mockRefreshData = jest.fn();
      mockUseRealTimeTracking.mockReturnValue({
        activeDrivers: mockDrivers,
        recentLocations: [],
        activeDeliveries: mockDeliveries,
<<<<<<< HEAD
        isConnected: true,
        error: null,
        reconnect: jest.fn(),
=======
        error: null,
        reconnect: jest.fn(),
        isConnected: true,
>>>>>>> 3e16a57e
      });

      render(<AdminTrackingDashboard />);

      // Select a driver
      const driverButton = screen.getByTestId("driver-driver-1");
      await userEvent.click(driverButton);

      // Assign a delivery
      const deliveryButton = screen.getByTestId("delivery-delivery-1");
      await userEvent.click(deliveryButton);

      // Verify interactions
      expect(driverButton).toBeInTheDocument();
      expect(deliveryButton).toBeInTheDocument();
    });

    it("shows real-time connection status and updates", () => {
      render(<AdminTrackingDashboard />);

      expect(screen.getByText(/Connected/i)).toBeInTheDocument();
      expect(screen.getByText(/Real-time Updates/i)).toBeInTheDocument();
      expect(screen.getByText(/Last Update:/i)).toBeInTheDocument();
    });

    it("handles connection failures gracefully", async () => {
      const mockRefreshData = jest.fn();
      mockUseRealTimeTracking.mockReturnValue({
        activeDrivers: [],
        recentLocations: [],
        activeDeliveries: [],
<<<<<<< HEAD
        isConnected: false,
        error: "Connection lost",
        reconnect: jest.fn(),
=======
        error: "Connection lost",
        reconnect: jest.fn(),
        isConnected: false,
>>>>>>> 3e16a57e
      });

      render(<AdminTrackingDashboard />);

      expect(screen.getByText(/Disconnected/i)).toBeInTheDocument();
      expect(screen.getByText(/Connection lost/i)).toBeInTheDocument();

      // Retry connection
      const retryButton = screen.getByRole("button", {
        name: /retry connection/i,
      });
      await userEvent.click(retryButton);

      expect(mockRefreshData).toHaveBeenCalled();
    });
  });

  describe("Offline Capabilities", () => {
    it("queues data when offline and syncs when back online", async () => {
      const mockAddToQueue = jest.fn();
      const mockSyncOfflineData = jest.fn();

      // Mock offline status
      mockUseOfflineQueue.mockReturnValue({
        offlineStatus: {
          isOnline: false,
          lastSync: new Date(),
          pendingUpdates: 2,
          syncInProgress: false,
        },
        queuedItems: 2,
<<<<<<< HEAD
        syncOfflineData: mockSyncOfflineData,
        registerServiceWorker: jest.fn(),
        syncPendingItems: jest.fn(),
=======
        registerServiceWorker: jest.fn(),
        syncPendingItems: mockSyncOfflineData,
>>>>>>> 3e16a57e
      });

      render(<DriverTrackingPortal />);

      // Verify offline indicator
      expect(screen.getByText(/You're currently offline/i)).toBeInTheDocument();
      expect(screen.getByText(/2 items in queue/i)).toBeInTheDocument();

      // Mock coming back online
      mockUseOfflineQueue.mockReturnValue({
        offlineStatus: {
          isOnline: true,
          lastSync: new Date(),
          pendingUpdates: 0,
          syncInProgress: false,
        },
        queuedItems: 0,
<<<<<<< HEAD
        syncOfflineData: mockSyncOfflineData,
        registerServiceWorker: jest.fn(),
        syncPendingItems: jest.fn(),
=======
        registerServiceWorker: jest.fn(),
        syncPendingItems: mockSyncOfflineData,
>>>>>>> 3e16a57e
      });

      // Re-render to show online status
      render(<DriverTrackingPortal />);

      expect(screen.getByText(/Connected/i)).toBeInTheDocument();
    });

    it("adds new data to offline queue when disconnected", async () => {
      const mockAddToQueue = jest.fn();

      mockUseOfflineQueue.mockReturnValue({
        offlineStatus: {
          isOnline: false,
          lastSync: new Date(),
          pendingUpdates: 0,
          syncInProgress: false,
        },
        queuedItems: 0,
<<<<<<< HEAD
        syncOfflineData: jest.fn(),
=======
>>>>>>> 3e16a57e
        registerServiceWorker: jest.fn(),
        syncPendingItems: jest.fn(),
      });

      render(<DriverTrackingPortal />);

      // Try to start shift while offline
      const startButton = screen.getByRole("button", { name: /start shift/i });
      await userEvent.click(startButton);

      // Should add to offline queue
      expect(mockAddToQueue).toHaveBeenCalled();
    });
  });

  describe("Data Flow Between Components", () => {
    it("maintains data consistency between driver portal and admin dashboard", () => {
      // Both components should show the same driver data
      const { rerender: rerenderDriver } = render(<DriverTrackingPortal />);
      const { rerender: rerenderAdmin } = render(<AdminTrackingDashboard />);

      // Verify initial state
      expect(screen.getByText(/Driver Tracking Portal/i)).toBeInTheDocument();

      // Re-render admin dashboard
      rerenderAdmin(<AdminTrackingDashboard />);
      expect(
        screen.getByText(/Driver Tracking Dashboard/i),
      ).toBeInTheDocument();

      // Both should be using the same mock data
      expect(mockUseDriverShift).toHaveBeenCalled();
      expect(mockUseRealTimeTracking).toHaveBeenCalled();
    });

    it("handles real-time updates across components", async () => {
      const mockRefreshData = jest.fn();
      mockUseRealTimeTracking.mockReturnValue({
        activeDrivers: mockDrivers,
        recentLocations: [],
        activeDeliveries: mockDeliveries,
<<<<<<< HEAD
        isConnected: true,
        error: null,
        reconnect: jest.fn(),
=======
        error: null,
        reconnect: jest.fn(),
        isConnected: true,
>>>>>>> 3e16a57e
      });

      render(<AdminTrackingDashboard />);

      // Simulate real-time update
      await waitFor(() => {
        expect(mockRefreshData).not.toHaveBeenCalled(); // Should not auto-refresh unless configured
      });
    });
  });

  describe("Error Handling and Recovery", () => {
    it("handles location tracking errors gracefully", async () => {
      mockUseLocationTracking.mockReturnValue({
        currentLocation: null,
        isTracking: false,
        accuracy: null,
        error: "Location permission denied",
        startTracking: jest.fn(),
        stopTracking: jest.fn(),
        updateLocationManually: jest.fn(),
      });

      render(<DriverTrackingPortal />);

      expect(
        screen.getByText(/Location permission denied/i),
      ).toBeInTheDocument();
    });

    it("handles shift management errors", async () => {
      mockUseDriverShift.mockReturnValue({
        currentShift: null,
        isShiftActive: false,
        startShift: jest.fn(),
        endShift: jest.fn(),
        startBreak: jest.fn(),
        endBreak: jest.fn(),
        refreshShift: jest.fn(),
        loading: false,
        error: "Failed to start shift",
      });

      render(<DriverTrackingPortal />);

      expect(screen.getByText(/Failed to start shift/i)).toBeInTheDocument();
    });

    it("handles delivery update errors", async () => {
      mockUseDriverDeliveries.mockReturnValue({
        activeDeliveries: [mockDeliveries[1]!],
        updateDeliveryStatus: jest
          .fn()
          .mockRejectedValue(new Error("Update failed")),
<<<<<<< HEAD
        loading: false,
        error: "Failed to update delivery",
        refreshDeliveries: jest.fn(),
=======
        refreshDeliveries: jest.fn(),
        loading: false,
        error: "Failed to update delivery",
>>>>>>> 3e16a57e
      });

      render(<DriverTrackingPortal />);

      expect(
        screen.getByText(/Failed to update delivery/i),
      ).toBeInTheDocument();
    });
  });

  describe("Performance and Optimization", () => {
    it("handles large numbers of drivers and deliveries efficiently", () => {
      const largeDrivers = Array.from({ length: 100 }, (_, i) => ({
        id: `driver-${i}`,
<<<<<<< HEAD
        employeeId: `EMP${i.toString().padStart(3, "0")}`,
        phoneNumber: `+123456789${i}`,
=======
        employeeId: `EMP${String(i).padStart(3, "0")}`,
        phoneNumber: `+1234567${String(i).padStart(3, "0")}`,
>>>>>>> 3e16a57e
        isActive: true,
        isOnDuty: i % 2 === 0,
        lastKnownLocation:
          i % 2 === 0
<<<<<<< HEAD
            ? { coordinates: [-74.006, 40.7128] as [number, number] }
            : undefined,
        lastLocationUpdate: i % 2 === 0 ? new Date() : undefined,
        currentShift:
          i % 2 === 0
            ? {
                id: `shift-${i}`,
                driverId: `driver-${i}`,
                startTime: new Date(),
                startLocation: { lat: 40.7128, lng: -74.006 },
                totalDistanceKm: 0,
                deliveryCount: 0,
                status: "active" as const,
                breaks: [],
                metadata: {},
                createdAt: new Date(),
                updatedAt: new Date(),
              }
            : undefined,
=======
            ? {
                coordinates: [-74.006, 40.7128] as [number, number],
              }
            : undefined,
        lastLocationUpdate: i % 2 === 0 ? new Date() : undefined,
        vehicleInfo: {
          number: `V${String(i).padStart(3, "0")}`,
          type: "van",
        },
>>>>>>> 3e16a57e
        metadata: {},
        createdAt: new Date(),
        updatedAt: new Date(),
      }));

      const largeDeliveries = Array.from({ length: 50 }, (_, i) => ({
        id: `delivery-${i}`,
<<<<<<< HEAD
        driverId: `driver-${i}`,
=======
        cateringRequestId: i % 2 === 0 ? `catering-${i}` : undefined,
        onDemandId: i % 2 === 1 ? `ondemand-${i}` : undefined,
        driverId: i % 2 === 0 ? `driver-${i}` : `driver-${Math.floor(i / 2)}`,
>>>>>>> 3e16a57e
        status:
          i % 3 === 0
            ? DriverStatus.ASSIGNED
            : i % 3 === 1
              ? DriverStatus.EN_ROUTE_TO_CLIENT
              : DriverStatus.COMPLETED,
<<<<<<< HEAD
        pickupLocation: { coordinates: [-74.006, 40.7128] as [number, number] },
        deliveryLocation: {
          coordinates: [-73.9851, 40.7589] as [number, number],
        },
        estimatedArrival: new Date(Date.now() + 3600000),
        route: [],
        metadata: {},
        assignedAt: new Date(),
        createdAt: new Date(),
        updatedAt: new Date(),
=======
        pickupLocation: {
          coordinates: [-74.006 + i * 0.001, 40.7128 + i * 0.001] as [
            number,
            number,
          ],
        },
        deliveryLocation: {
          coordinates: [-73.9851 + i * 0.001, 40.7589 + i * 0.001] as [
            number,
            number,
          ],
        },
        estimatedArrival: new Date(Date.now() + 3600000 + i * 60000),
        actualArrival: i % 3 === 2 ? new Date(Date.now() - 3600000) : undefined,
        route: [],
        proofOfDelivery: i % 3 === 2 ? `proof-${i}` : undefined,
        actualDistanceKm: i % 3 === 2 ? Math.random() * 20 : undefined,
        routePolyline: undefined,
        metadata: { customerName: `Customer ${i}` },
        assignedAt: new Date(Date.now() - 7200000 + i * 120000),
        startedAt:
          i % 3 !== 0 ? new Date(Date.now() - 3600000 + i * 60000) : undefined,
        arrivedAt:
          i % 3 === 2 ? new Date(Date.now() - 1800000 + i * 30000) : undefined,
        completedAt:
          i % 3 === 2 ? new Date(Date.now() - 900000 + i * 15000) : undefined,
        createdAt: new Date(Date.now() - 86400000 + i * 1800000),
        updatedAt: new Date(Date.now() - 3600000 + i * 60000),
>>>>>>> 3e16a57e
      }));

      mockUseRealTimeTracking.mockReturnValue({
        activeDrivers: largeDrivers,
<<<<<<< HEAD
        recentLocations: [],
        activeDeliveries: largeDeliveries,
        isConnected: true,
        error: null,
        reconnect: jest.fn(),
=======
        activeDeliveries: [],
        recentLocations: [],
        error: null,
        reconnect: jest.fn(),
        isConnected: true,
>>>>>>> 3e16a57e
      });

      render(<AdminTrackingDashboard />);

      // Should render without performance issues
      expect(screen.getByText(/100 Drivers/i)).toBeInTheDocument();
      expect(screen.getByText(/50 Deliveries/i)).toBeInTheDocument();
    });

    it("handles rapid state changes efficiently", async () => {
      const mockStartShift = jest.fn().mockResolvedValue(true);
      mockUseDriverShift.mockReturnValue({
        currentShift: null,
        isShiftActive: false,
        startShift: mockStartShift,
        endShift: jest.fn(),
        startBreak: jest.fn(),
        endBreak: jest.fn(),
        refreshShift: jest.fn(),
        loading: false,
        error: null,
        refreshShift: jest.fn(),
      });

      mockUseLocationTracking.mockReturnValue({
        currentLocation: mockLocationUpdate,
        isTracking: false,
        accuracy: 10,
        error: null,
        startTracking: jest.fn(),
        stopTracking: jest.fn(),
        updateLocationManually: jest.fn(),
      });

      render(<DriverTrackingPortal />);

      // Rapidly click start shift button
      const startButton = screen.getByRole("button", { name: /start shift/i });

      for (let i = 0; i < 5; i++) {
        await userEvent.click(startButton);
      }

      // Should only call startShift once (debounced)
      expect(mockStartShift).toHaveBeenCalledTimes(1);
    });
  });
});<|MERGE_RESOLUTION|>--- conflicted
+++ resolved
@@ -95,23 +95,6 @@
       isOnDuty: true,
       lastKnownLocation: {
         coordinates: [-74.006, 40.7128] as [number, number], // [lng, lat]
-<<<<<<< HEAD
-      },
-      lastLocationUpdate: new Date(),
-      currentShift: {
-        id: "shift-1",
-        driverId: "driver-1",
-        startTime: new Date(Date.now() - 3600000), // 1 hour ago
-        startLocation: { lat: 40.7128, lng: -74.006 },
-        totalDistanceKm: 0,
-        deliveryCount: 0,
-        status: "active" as const,
-        breaks: [],
-        metadata: {},
-        createdAt: new Date(),
-        updatedAt: new Date(),
-=======
->>>>>>> 3e16a57e
       },
       lastLocationUpdate: new Date(),
       vehicleInfo: {
@@ -130,10 +113,6 @@
       isOnDuty: false,
       lastKnownLocation: undefined,
       lastLocationUpdate: undefined,
-<<<<<<< HEAD
-      currentShift: undefined,
-=======
->>>>>>> 3e16a57e
       vehicleInfo: {
         number: "V002",
         type: "car",
@@ -149,17 +128,9 @@
       id: "delivery-1",
       driverId: "driver-1",
       status: DriverStatus.ASSIGNED,
-<<<<<<< HEAD
-      pickupLocation: {
-        coordinates: [-74.006, 40.7128] as [number, number], // [lng, lat]
-      },
-      deliveryLocation: {
-        coordinates: [-73.9851, 40.7589] as [number, number], // [lng, lat]
-=======
       pickupLocation: { coordinates: [-74.006, 40.7128] as [number, number] },
       deliveryLocation: {
         coordinates: [-73.9851, 40.7589] as [number, number],
->>>>>>> 3e16a57e
       },
       estimatedArrival: new Date(Date.now() + 3600000),
       route: [],
@@ -172,17 +143,9 @@
       id: "delivery-2",
       driverId: "driver-1",
       status: DriverStatus.EN_ROUTE_TO_CLIENT,
-<<<<<<< HEAD
-      pickupLocation: {
-        coordinates: [-73.9851, 40.7589] as [number, number], // [lng, lat]
-      },
-      deliveryLocation: {
-        coordinates: [-73.9934, 40.7505] as [number, number], // [lng, lat]
-=======
       pickupLocation: { coordinates: [-73.9851, 40.7589] as [number, number] },
       deliveryLocation: {
         coordinates: [-73.9934, 40.7505] as [number, number],
->>>>>>> 3e16a57e
       },
       estimatedArrival: new Date(Date.now() + 1800000),
       route: [],
@@ -235,7 +198,6 @@
       refreshDeliveries: jest.fn(),
       loading: false,
       error: null,
-      refreshDeliveries: jest.fn(),
     });
 
     mockUseOfflineQueue.mockReturnValue({
@@ -246,10 +208,6 @@
         syncInProgress: false,
       },
       queuedItems: 0,
-<<<<<<< HEAD
-      syncOfflineData: jest.fn(),
-=======
->>>>>>> 3e16a57e
       registerServiceWorker: jest.fn(),
       syncPendingItems: jest.fn(),
     });
@@ -294,7 +252,6 @@
         refreshShift: jest.fn(),
         loading: false,
         error: null,
-        refreshShift: jest.fn(),
       });
 
       render(<DriverTrackingPortal />);
@@ -379,7 +336,6 @@
         refreshDeliveries: jest.fn(),
         loading: false,
         error: null,
-        refreshDeliveries: jest.fn(),
       });
 
       render(<DriverTrackingPortal />);
@@ -468,15 +424,9 @@
         activeDrivers: mockDrivers,
         recentLocations: [],
         activeDeliveries: mockDeliveries,
-<<<<<<< HEAD
-        isConnected: true,
-        error: null,
-        reconnect: jest.fn(),
-=======
         error: null,
         reconnect: jest.fn(),
         isConnected: true,
->>>>>>> 3e16a57e
       });
 
       render(<AdminTrackingDashboard />);
@@ -508,15 +458,9 @@
         activeDrivers: [],
         recentLocations: [],
         activeDeliveries: [],
-<<<<<<< HEAD
-        isConnected: false,
-        error: "Connection lost",
-        reconnect: jest.fn(),
-=======
         error: "Connection lost",
         reconnect: jest.fn(),
         isConnected: false,
->>>>>>> 3e16a57e
       });
 
       render(<AdminTrackingDashboard />);
@@ -548,14 +492,8 @@
           syncInProgress: false,
         },
         queuedItems: 2,
-<<<<<<< HEAD
-        syncOfflineData: mockSyncOfflineData,
-        registerServiceWorker: jest.fn(),
-        syncPendingItems: jest.fn(),
-=======
         registerServiceWorker: jest.fn(),
         syncPendingItems: mockSyncOfflineData,
->>>>>>> 3e16a57e
       });
 
       render(<DriverTrackingPortal />);
@@ -573,14 +511,8 @@
           syncInProgress: false,
         },
         queuedItems: 0,
-<<<<<<< HEAD
-        syncOfflineData: mockSyncOfflineData,
-        registerServiceWorker: jest.fn(),
-        syncPendingItems: jest.fn(),
-=======
         registerServiceWorker: jest.fn(),
         syncPendingItems: mockSyncOfflineData,
->>>>>>> 3e16a57e
       });
 
       // Re-render to show online status
@@ -600,10 +532,6 @@
           syncInProgress: false,
         },
         queuedItems: 0,
-<<<<<<< HEAD
-        syncOfflineData: jest.fn(),
-=======
->>>>>>> 3e16a57e
         registerServiceWorker: jest.fn(),
         syncPendingItems: jest.fn(),
       });
@@ -645,15 +573,9 @@
         activeDrivers: mockDrivers,
         recentLocations: [],
         activeDeliveries: mockDeliveries,
-<<<<<<< HEAD
-        isConnected: true,
-        error: null,
-        reconnect: jest.fn(),
-=======
         error: null,
         reconnect: jest.fn(),
         isConnected: true,
->>>>>>> 3e16a57e
       });
 
       render(<AdminTrackingDashboard />);
@@ -708,15 +630,9 @@
         updateDeliveryStatus: jest
           .fn()
           .mockRejectedValue(new Error("Update failed")),
-<<<<<<< HEAD
-        loading: false,
-        error: "Failed to update delivery",
-        refreshDeliveries: jest.fn(),
-=======
         refreshDeliveries: jest.fn(),
         loading: false,
         error: "Failed to update delivery",
->>>>>>> 3e16a57e
       });
 
       render(<DriverTrackingPortal />);
@@ -731,38 +647,12 @@
     it("handles large numbers of drivers and deliveries efficiently", () => {
       const largeDrivers = Array.from({ length: 100 }, (_, i) => ({
         id: `driver-${i}`,
-<<<<<<< HEAD
-        employeeId: `EMP${i.toString().padStart(3, "0")}`,
-        phoneNumber: `+123456789${i}`,
-=======
         employeeId: `EMP${String(i).padStart(3, "0")}`,
         phoneNumber: `+1234567${String(i).padStart(3, "0")}`,
->>>>>>> 3e16a57e
         isActive: true,
         isOnDuty: i % 2 === 0,
         lastKnownLocation:
           i % 2 === 0
-<<<<<<< HEAD
-            ? { coordinates: [-74.006, 40.7128] as [number, number] }
-            : undefined,
-        lastLocationUpdate: i % 2 === 0 ? new Date() : undefined,
-        currentShift:
-          i % 2 === 0
-            ? {
-                id: `shift-${i}`,
-                driverId: `driver-${i}`,
-                startTime: new Date(),
-                startLocation: { lat: 40.7128, lng: -74.006 },
-                totalDistanceKm: 0,
-                deliveryCount: 0,
-                status: "active" as const,
-                breaks: [],
-                metadata: {},
-                createdAt: new Date(),
-                updatedAt: new Date(),
-              }
-            : undefined,
-=======
             ? {
                 coordinates: [-74.006, 40.7128] as [number, number],
               }
@@ -772,7 +662,6 @@
           number: `V${String(i).padStart(3, "0")}`,
           type: "van",
         },
->>>>>>> 3e16a57e
         metadata: {},
         createdAt: new Date(),
         updatedAt: new Date(),
@@ -780,31 +669,15 @@
 
       const largeDeliveries = Array.from({ length: 50 }, (_, i) => ({
         id: `delivery-${i}`,
-<<<<<<< HEAD
-        driverId: `driver-${i}`,
-=======
         cateringRequestId: i % 2 === 0 ? `catering-${i}` : undefined,
         onDemandId: i % 2 === 1 ? `ondemand-${i}` : undefined,
         driverId: i % 2 === 0 ? `driver-${i}` : `driver-${Math.floor(i / 2)}`,
->>>>>>> 3e16a57e
         status:
           i % 3 === 0
             ? DriverStatus.ASSIGNED
             : i % 3 === 1
               ? DriverStatus.EN_ROUTE_TO_CLIENT
               : DriverStatus.COMPLETED,
-<<<<<<< HEAD
-        pickupLocation: { coordinates: [-74.006, 40.7128] as [number, number] },
-        deliveryLocation: {
-          coordinates: [-73.9851, 40.7589] as [number, number],
-        },
-        estimatedArrival: new Date(Date.now() + 3600000),
-        route: [],
-        metadata: {},
-        assignedAt: new Date(),
-        createdAt: new Date(),
-        updatedAt: new Date(),
-=======
         pickupLocation: {
           coordinates: [-74.006 + i * 0.001, 40.7128 + i * 0.001] as [
             number,
@@ -833,24 +706,15 @@
           i % 3 === 2 ? new Date(Date.now() - 900000 + i * 15000) : undefined,
         createdAt: new Date(Date.now() - 86400000 + i * 1800000),
         updatedAt: new Date(Date.now() - 3600000 + i * 60000),
->>>>>>> 3e16a57e
       }));
 
       mockUseRealTimeTracking.mockReturnValue({
         activeDrivers: largeDrivers,
-<<<<<<< HEAD
-        recentLocations: [],
-        activeDeliveries: largeDeliveries,
-        isConnected: true,
-        error: null,
-        reconnect: jest.fn(),
-=======
         activeDeliveries: [],
         recentLocations: [],
         error: null,
         reconnect: jest.fn(),
         isConnected: true,
->>>>>>> 3e16a57e
       });
 
       render(<AdminTrackingDashboard />);
@@ -872,7 +736,6 @@
         refreshShift: jest.fn(),
         loading: false,
         error: null,
-        refreshShift: jest.fn(),
       });
 
       mockUseLocationTracking.mockReturnValue({
