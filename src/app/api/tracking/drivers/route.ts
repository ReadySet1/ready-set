--- conflicted
+++ resolved
@@ -261,17 +261,6 @@
   }
 }
 
-<<<<<<< HEAD
-// DELETE - Delete a driver
-export async function DELETE(request: NextRequest) {
-  try {
-    const { searchParams } = new URL(request.url);
-    const driverId = searchParams.get('id');
-
-    if (!driverId) {
-      return NextResponse.json(
-        { success: false, error: 'Missing driver ID' },
-=======
 // DELETE - Delete driver
 export async function DELETE(request: NextRequest) {
   try {
@@ -282,7 +271,6 @@
     if (!driverId || driverId === 'route') {
       return NextResponse.json(
         { success: false, error: 'Driver ID is required' },
->>>>>>> 3e16a57e
         { status: 400 }
       );
     }
@@ -299,11 +287,7 @@
 
     return NextResponse.json({
       success: true,
-<<<<<<< HEAD
-      message: 'Driver deleted successfully'
-=======
       data: { id: driverId, deleted: true }
->>>>>>> 3e16a57e
     });
 
   } catch (error) {
