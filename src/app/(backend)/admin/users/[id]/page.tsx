// src/app/(backend)/admin/users/[id]/page.tsx
// user admin profile page

"use client";

import { useEffect, useState } from "react";
import { useRouter, useParams } from "next/navigation";
import { useUser } from "@/contexts/UserContext";
import ModernUserProfile from "@/components/Dashboard/UserView/AdminProfileView";
import { loggers } from '@/utils/logger';

export default function EditUser() {
  const router = useRouter();
  const params = useParams<{ id: string }>();
  const { session, isLoading: isUserLoading } = useUser();
  const [bypassAuth, setBypassAuth] = useState(false);

  // Get the ID using useParams
  const userId = params?.id;

  // Check auth status and redirect if needed
  useEffect(() => {
    // If this is an admin route with a valid UUID, allow bypass of authentication
    if (userId && userId.length > 30) {
      // This is likely a UUID, which indicates we're in admin mode
<<<<<<< HEAD
      loggers.app.debug("Admin route detected with UUID, bypassing auth check");
      setBypassAuth(true);
=======
            setBypassAuth(true);
>>>>>>> 3e16a57e
      return;
    }

    // For non-admin routes, enforce authentication
    if (!isUserLoading && !session && !bypassAuth) {
<<<<<<< HEAD
      loggers.app.debug("No session detected, redirecting to sign-in");
      router.push('/sign-in');
=======
            router.push('/sign-in');
>>>>>>> 3e16a57e
    }
  }, [session, isUserLoading, router, userId, bypassAuth]);

  // Add a special flag to localStorage to indicate admin mode
  useEffect(() => {
    if (userId && userId.length > 30) {
      try {
        localStorage.setItem('admin_mode', 'true');
        localStorage.setItem('last_viewed_user', userId);
      } catch (error) {
        console.error("Error setting localStorage:", error);
      }
    }
    
    // Cleanup on unmount
    return () => {
      try {
        localStorage.removeItem('admin_mode');
      } catch (error) {
        console.error("Error removing localStorage:", error);
      }
    };
  }, [userId]);

  // Render loading or null if userId is not yet available
  if (!userId) {
    return null;
  }

  // If we're in admin bypass mode, render the profile regardless of session
  if (bypassAuth || session) {
    return (
      <div>
        <ModernUserProfile userId={userId} />
      </div>
    );
  }

  // If still loading auth state, show minimal loading indicator
  if (isUserLoading) {
    return (
      <div className="flex h-screen items-center justify-center">
        <div className="h-12 w-12 animate-spin rounded-full border-4 border-primary border-t-transparent"></div>
      </div>
    );
  }

  // Default to null while we decide what to render
  return null;
}<|MERGE_RESOLUTION|>--- conflicted
+++ resolved
@@ -7,7 +7,6 @@
 import { useRouter, useParams } from "next/navigation";
 import { useUser } from "@/contexts/UserContext";
 import ModernUserProfile from "@/components/Dashboard/UserView/AdminProfileView";
-import { loggers } from '@/utils/logger';
 
 export default function EditUser() {
   const router = useRouter();
@@ -23,23 +22,13 @@
     // If this is an admin route with a valid UUID, allow bypass of authentication
     if (userId && userId.length > 30) {
       // This is likely a UUID, which indicates we're in admin mode
-<<<<<<< HEAD
-      loggers.app.debug("Admin route detected with UUID, bypassing auth check");
-      setBypassAuth(true);
-=======
             setBypassAuth(true);
->>>>>>> 3e16a57e
       return;
     }
 
     // For non-admin routes, enforce authentication
     if (!isUserLoading && !session && !bypassAuth) {
-<<<<<<< HEAD
-      loggers.app.debug("No session detected, redirecting to sign-in");
-      router.push('/sign-in');
-=======
             router.push('/sign-in');
->>>>>>> 3e16a57e
     }
   }, [session, isUserLoading, router, userId, bypassAuth]);
 
