import { NextResponse } from 'next/server';
import { cookies } from 'next/headers';
import { createClient as createSupabaseServerClient } from '@/utils/supabase/server';
import { loggers } from '@/utils/logger';

// Define default home routes for each user type
const USER_HOME_ROUTES: Record<string, string> = {
  admin: "/admin",
  super_admin: "/admin",
  driver: "/driver",
  helpdesk: "/helpdesk",
  vendor: "/client",
  client: "/client"
};

export async function GET(request: Request) {
  const requestUrl = new URL(request.url);
  const code = requestUrl.searchParams.get('code');
  const next = requestUrl.searchParams.get('next') || '/';
  
  if (code) {
    try {
      const cookieStore = cookies();
      const supabase = await createSupabaseServerClient();
      
      // Exchange the auth code for a session
      const { data: { session }, error } = await supabase.auth.exchangeCodeForSession(code);
      
      if (error) {
        console.error('Auth code exchange error:', error);
        // Redirect to auth error page with error details
        const errorUrl = new URL('/auth/auth-code-error', requestUrl.origin);
        errorUrl.searchParams.set('error', error.message);
        return NextResponse.redirect(errorUrl);
      }
      
      // Log the successful authentication
<<<<<<< HEAD
      loggers.app.debug('Authentication successful:', session ? 'Session created' : 'No session created');
      
=======
            
>>>>>>> 3e16a57e
      // If we have a session, determine the correct dashboard based on user role
      if (session) {
        try {
          // Get user's role from profiles table (or create if missing)
          const { data: profile, error: profileError } = await supabase
            .from('profiles')
            .select('type')
            .eq('id', session.user.id)
            .maybeSingle();

          let userType = profile?.type;

          // If no profile exists, create one with default values
          if (profileError || !profile) {
            
            try {
              // Create a default profile for the user
              const { data: newProfile, error: createError } = await supabase
                .from('profiles')
                .insert({
                  id: session.user.id,
                  email: session.user.email || '',
                  name: session.user.user_metadata?.name || session.user.email?.split('@')[0] || 'User',
                  type: 'CLIENT', // Default to CLIENT as the most common user type
                  status: 'ACTIVE',
                  updatedAt: new Date().toISOString()
                })
                .select('type')
                .single();

              if (createError) {
                console.error('Error creating default profile:', createError);
                return NextResponse.redirect(new URL(next, requestUrl.origin));
              }

              userType = newProfile?.type;
                          } catch (createProfileError) {
              console.error('Exception creating default profile:', createProfileError);
              return NextResponse.redirect(new URL(next, requestUrl.origin));
            }
          }

          if (!userType) {
            console.error('No user type found after profile creation');
            return NextResponse.redirect(new URL(next, requestUrl.origin));
          }

          // Normalize the user type to lowercase for consistent handling
<<<<<<< HEAD
          const userTypeKey = profile.type.toLowerCase();
          loggers.app.debug('User role for redirection:', userTypeKey);
          
          // Get the appropriate home route for this user type, fallback to next param
          const homeRoute = USER_HOME_ROUTES[userTypeKey] || next;
          loggers.app.debug('Redirecting to user dashboard:', homeRoute);
=======
          const userTypeKey = userType.toLowerCase();
          
          // Get the appropriate home route for this user type, fallback to next param
          const homeRoute = USER_HOME_ROUTES[userTypeKey] || next;
>>>>>>> 3e16a57e
          
          // Redirect to the appropriate dashboard
          return NextResponse.redirect(new URL(homeRoute, requestUrl.origin));
        } catch (profileError) {
          console.error('Error in profile lookup:', profileError);
          // Fall back to the provided 'next' parameter
          return NextResponse.redirect(new URL(next, requestUrl.origin));
        }
      }
      
      // Successful auth but no session - redirect to home or requested page
      return NextResponse.redirect(new URL(next, requestUrl.origin));
    } catch (error) {
      console.error('Auth callback error:', error);
      // Redirect to auth error page
      const errorUrl = new URL('/auth/auth-code-error', requestUrl.origin);
      if (error instanceof Error) {
        errorUrl.searchParams.set('error', error.message);
      }
      return NextResponse.redirect(errorUrl);
    }
  }
  
  // If no code is present, redirect to error page
  return NextResponse.redirect(new URL('/auth/auth-code-error?error=no_code', requestUrl.origin));
}<|MERGE_RESOLUTION|>--- conflicted
+++ resolved
@@ -1,7 +1,6 @@
 import { NextResponse } from 'next/server';
 import { cookies } from 'next/headers';
 import { createClient as createSupabaseServerClient } from '@/utils/supabase/server';
-import { loggers } from '@/utils/logger';
 
 // Define default home routes for each user type
 const USER_HOME_ROUTES: Record<string, string> = {
@@ -35,12 +34,7 @@
       }
       
       // Log the successful authentication
-<<<<<<< HEAD
-      loggers.app.debug('Authentication successful:', session ? 'Session created' : 'No session created');
-      
-=======
             
->>>>>>> 3e16a57e
       // If we have a session, determine the correct dashboard based on user role
       if (session) {
         try {
@@ -89,19 +83,10 @@
           }
 
           // Normalize the user type to lowercase for consistent handling
-<<<<<<< HEAD
-          const userTypeKey = profile.type.toLowerCase();
-          loggers.app.debug('User role for redirection:', userTypeKey);
-          
-          // Get the appropriate home route for this user type, fallback to next param
-          const homeRoute = USER_HOME_ROUTES[userTypeKey] || next;
-          loggers.app.debug('Redirecting to user dashboard:', homeRoute);
-=======
           const userTypeKey = userType.toLowerCase();
           
           // Get the appropriate home route for this user type, fallback to next param
           const homeRoute = USER_HOME_ROUTES[userTypeKey] || next;
->>>>>>> 3e16a57e
           
           // Redirect to the appropriate dashboard
           return NextResponse.redirect(new URL(homeRoute, requestUrl.origin));
