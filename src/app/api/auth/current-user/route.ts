--- conflicted
+++ resolved
@@ -32,11 +32,17 @@
       );
     }
 
-<<<<<<< HEAD
+    if (!user) {
+      return NextResponse.json(
+        { error: 'Not authenticated', code: AuthErrorType.TOKEN_INVALID },
+        { status: 401 }
+      );
+    }
+
     // Check if user profile exists and is not soft-deleted
     const { data: profile, error: profileError } = await supabase
       .from('profiles')
-      .select('deletedAt')
+      .select('type, email, name, status, deletedAt')
       .eq('id', user.id)
       .single();
 
@@ -62,35 +68,6 @@
         { status: 403 }
       );
     }
-    
-    // Return the user data
-    return NextResponse.json(user);
-=======
-    if (!user) {
-      return NextResponse.json(
-        { error: 'Not authenticated', code: AuthErrorType.TOKEN_INVALID },
-        { status: 401 }
-      );
-    }
-
-    // Note: Enhanced session validation happens on client side only
-    // This API route provides basic server-side authentication checks
-
-    // Get user profile data for enhanced response
-    let profile = null;
-    try {
-      const { data: profileData, error: profileError } = await supabase
-        .from('profiles')
-        .select('type, email, name, status')
-        .eq('id', user.id)
-        .single();
-
-      if (!profileError && profileData) {
-        profile = profileData;
-      }
-    } catch (profileErr) {
-      console.warn('Failed to fetch user profile:', profileErr);
-    }
 
     // Return enhanced user data
     const response = {
@@ -103,7 +80,6 @@
     };
 
     return NextResponse.json(response);
->>>>>>> 3e16a57e
   } catch (error) {
     console.error('Error checking authentication:', error);
     return NextResponse.json(
