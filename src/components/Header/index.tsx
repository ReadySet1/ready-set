// src/components/Header/index.tsx

"use client";

import React, { useEffect, useState } from "react";
import { createClient } from "@/utils/supabase/client";
import Image from "next/image";
import Link from "next/link";
import { usePathname, useRouter } from "next/navigation";
import { useUser } from "@/contexts/UserContext";
import { SupabaseClient } from "@supabase/supabase-js";
import { MenuItem } from "@/types/menu";
import { UserType } from "@/types/user";
import MobileMenu from "./MobileMenu";
import { AuthButtonsSkeleton } from "@/components/Skeleton/AuthSkeleton";
import { clearAuthCookies, hasAuthCookies } from "@/utils/auth/cookies";
<<<<<<< HEAD
import { loggers } from "@/utils/logger";
=======
import { uiLogger } from "@/utils/logger";
>>>>>>> 3e16a57e

// Define base menu items (visible to all users)
const baseMenuItems: MenuItem[] = [
  {
    id: 101,
    title: "Home",
    path: "/",
  },
  {
    id: 102,
    title: "About",
    path: "/about",
  },
  {
    id: 103,
    title: "Logistic",
    submenu: [
      { id: 1031, title: "Logistics", path: "/logistics" },
      { id: 1032, title: "Catering Deliveries", path: "/catering-deliveries" },
      { id: 1033, title: "Flowers Deliveries", path: "/flowers-deliveries" },
      { id: 1034, title: "Bakery Deliveries", path: "/bakery-deliveries" },
      {
        id: 1035,
        title: "Specialty Deliveries",
        path: "/specialty-deliveries",
      },
    ],
  },
  {
    id: 104,
    title: "Virtual Assistant",
    path: "/va",
  },
  {
    id: 105,
    title: "Contact",
    path: "/contact",
  },
  {
    id: 106,
    title: "Resources",
    submenu: [
      { id: 1036, title: "Blog", path: "/blog" },
      { id: 1037, title: "Guide", path: "/free-resources" },
      { id: 1037, title: "Join Us", path: "/join-the-team" },
    ],
  },
];

// Map user roles to their specific menu items
const ROLE_MENU_ITEMS: Record<UserType, MenuItem> = {
  [UserType.VENDOR]: {
    id: 5,
    title: "Vendor Dashboard",
    path: "/client",
  },
  [UserType.CLIENT]: {
    id: 6,
    title: "Client Dashboard",
    path: "/client",
  },
  [UserType.DRIVER]: {
    id: 3,
    title: "Dashboard",
    path: "/driver",
  },
  [UserType.ADMIN]: {
    id: 1,
    title: "Admin Dashboard",
    path: "/admin",
  },
  [UserType.HELPDESK]: {
    id: 4,
    title: "Helpdesk Portal",
    path: "/admin",
  },
  [UserType.SUPER_ADMIN]: {
    id: 2,
    title: "Super Admin",
    path: "/admin",
  },
};

interface LogoProps {
  isHomePage: boolean;
  sticky: boolean;
  isVirtualAssistantPage: boolean;
}

const Logo: React.FC<LogoProps> = ({
  isHomePage,
  sticky,
  isVirtualAssistantPage,
}) => {
  if (isVirtualAssistantPage) {
    return (
      <Link
        href="/"
        className={`navbar-logo block w-full ${sticky ? "py-3" : "py-6"}`}
      >
        {sticky ? (
          <picture>
            <source
              srcSet="/images/virtual/logo-headset.webp"
              type="image/webp"
            />
            <Image
              src="/images/virtual/logo-headset.png"
              alt="Virtual Assistant Logo"
              width={180}
              height={40}
              className="header-logo w-full"
              priority
            />
          </picture>
        ) : (
          <picture>
            <source
              srcSet="/images/virtual/logo-headset-dark.webp"
              type="image/webp"
            />
            <Image
              src="/images/virtual/logo-headset-dark.png"
              alt="Virtual Assistant Logo"
              width={180}
              height={40}
              className="header-logo w-full"
              priority
            />
          </picture>
        )}
      </Link>
    );
  }

  const logoClasses = {
    light: sticky || !isHomePage ? "block dark:hidden" : "hidden dark:block",
    dark: sticky || !isHomePage ? "hidden dark:block" : "block dark:hidden",
  };

  return (
    <Link
      href="/"
      className={`navbar-logo block w-full ${sticky ? "py-3" : "py-6"}`}
    >
      {!isHomePage || sticky ? (
        <>
          <Image
            src="/images/logo/logo-white.png"
            alt="logo"
            width={280}
            height={40}
            className={`header-logo w-full ${logoClasses.light}`}
          />
          <Image
            src="/images/logo/logo-dark.png"
            alt="logo"
            width={280}
            height={40}
            className={`header-logo w-full ${logoClasses.dark}`}
          />
        </>
      ) : (
        <>
          <Image
            src="/images/logo/logo-white.png"
            alt="logo"
            width={180}
            height={40}
            className={`header-logo w-full ${logoClasses.light}`}
          />
          <Image
            src="/images/logo/logo-dark.png"
            alt="logo"
            width={180}
            height={40}
            className={`header-logo w-full ${logoClasses.dark}`}
          />
        </>
      )}
    </Link>
  );
};

// Main Header Component
const Header: React.FC = () => {
  const router = useRouter();
  const pathUrl = usePathname() || "/";
  const [navbarOpen, setNavbarOpen] = useState(false);
  const [sticky, setSticky] = useState(false);
  const [activeSubmenu, setActiveSubmenu] = useState<number>(-1);
  const [isSigningOut, setIsSigningOut] = useState(false);
  const [supabaseClient, setSupabaseClient] = useState<SupabaseClient | null>(
    null,
  );

  // Use the UserContext for authentication state
  const { user, userRole, isLoading } = useUser();

  // Manual fallback state for authentication
  const [fallbackUser, setFallbackUser] = useState<any>(null);
  const [fallbackRole, setFallbackRole] = useState<string | null>(null);

  // Debug authentication state in header using centralized logger
  useEffect(() => {
<<<<<<< HEAD
    loggers.header.debug("Header component state update", {
=======
    uiLogger.debug("🔧 Header component state update:", {
>>>>>>> 3e16a57e
      hasUser: !!user,
      userId: user?.id,
      userEmail: user?.email,
      userRole,
      isLoading,
      pathUrl,
      hasFallbackUser: !!fallbackUser,
      fallbackRole,
    });
  }, [user, userRole, isLoading, pathUrl, fallbackUser, fallbackRole]);

  // Manual cookie check as fallback when UserContext fails
  useEffect(() => {
<<<<<<< HEAD
    loggers.header.debug(
      "HEADER FALLBACK useEffect TRIGGERED - checking conditions",
=======
    uiLogger.debug(
      "🆘 HEADER FALLBACK useEffect TRIGGERED - checking conditions:",
>>>>>>> 3e16a57e
      {
        hasUser: !!user,
        isLoading,
        isSigningOut,
        hasWindow: typeof window !== "undefined",
      },
    );

    // Don't run fallback logic if we're in the process of signing out
    if (isSigningOut) {
<<<<<<< HEAD
      loggers.header.debug(
        "HEADER FALLBACK: Skipping due to sign-out in progress",
=======
      uiLogger.debug(
        "🆘 HEADER FALLBACK: Skipping due to sign-out in progress",
>>>>>>> 3e16a57e
      );
      return;
    }

    if (!user && !isLoading && typeof window !== "undefined") {
<<<<<<< HEAD
      loggers.header.debug(
        "HEADER FALLBACK: No user from context, checking cookies manually...",
=======
      uiLogger.debug(
        "🆘🆘🆘 HEADER FALLBACK: No user from context, checking cookies manually...",
>>>>>>> 3e16a57e
      );

      const cookies = document.cookie;
      const sessionMatch = cookies.match(/user-session-data=([^;]+)/);

      if (sessionMatch && sessionMatch[1]) {
        try {
          const decoded = decodeURIComponent(sessionMatch[1]);
          const sessionData = JSON.parse(decoded);
<<<<<<< HEAD
          loggers.header.debug(
            "HEADER FALLBACK: Found session data",
=======
          uiLogger.debug(
            "🆘 HEADER FALLBACK: Found session data:",
>>>>>>> 3e16a57e
            sessionData,
          );

          // Additional validation: check if the session data is still valid
          // Don't set fallback user if the session appears to be expired or invalid
          if (sessionData.userId && sessionData.email && sessionData.userRole) {
            // Use the utility function to check if we have any valid auth cookies
            if (hasAuthCookies()) {
              const mockUser = {
                id: sessionData.userId,
                email: sessionData.email,
                user_metadata: {
                  name: sessionData.email?.split("@")[0] || "User",
                },
              };

              setFallbackUser(mockUser);
              setFallbackRole(sessionData.userRole.toLowerCase());
<<<<<<< HEAD
              loggers.header.debug(
                "HEADER FALLBACK: Set fallback user successfully!",
              );
            } else {
              loggers.header.debug(
                "HEADER FALLBACK: Session data found but no valid auth cookies, clearing fallback state",
=======
              uiLogger.debug(
                "✅ HEADER FALLBACK: Set fallback user successfully!",
              );
            } else {
              uiLogger.debug(
                "🆘 HEADER FALLBACK: Session data found but no valid auth cookies, clearing fallback state",
>>>>>>> 3e16a57e
              );
              setFallbackUser(null);
              setFallbackRole(null);
            }
          }
        } catch (error) {
          console.error("❌ HEADER FALLBACK: Failed to parse cookies:", error);
          // Clear fallback state on parsing errors
          setFallbackUser(null);
          setFallbackRole(null);
        }
      } else {
        // No session cookie found, ensure fallback state is cleared
<<<<<<< HEAD
        loggers.header.debug(
          "HEADER FALLBACK: No session cookie found, clearing fallback state",
=======
        uiLogger.debug(
          "🆘 HEADER FALLBACK: No session cookie found, clearing fallback state",
>>>>>>> 3e16a57e
        );
        setFallbackUser(null);
        setFallbackRole(null);
      }
    }
  }, [user, isLoading, isSigningOut]);

  const isVirtualAssistantPage = pathUrl === "/va";
  const isHomePage = pathUrl === "/";
  const isLogisticsPage = pathUrl === "/logistics";

  // Initialize Supabase client
  useEffect(() => {
    const initSupabase = async () => {
      const client = await createClient();
      setSupabaseClient(client);
    };
    initSupabase();
  }, []);

  // Toggle mobile menu
  const toggleNavbar = () => {
    setNavbarOpen(!navbarOpen);
  };

  // Handle submenu clicks
  const handleSubmenu = (index: number) => {
    setActiveSubmenu(index === activeSubmenu ? -1 : index);
  };

  // Close mobile menu on navigation
  const closeNavbar = () => {
    setNavbarOpen(false);
    setActiveSubmenu(-1);
  };

  // Handle sticky behavior
  const handleStickyNavbar = () => {
    setSticky(window.scrollY >= 80);
  };

  // Effect to close menu on route change
  useEffect(() => {
    closeNavbar();
  }, [pathUrl]);

  useEffect(() => {
    window.addEventListener("scroll", handleStickyNavbar);
    return () => window.removeEventListener("scroll", handleStickyNavbar);
  }, []);

  // Handle sign out
  const handleSignOut = async () => {
    if (!supabaseClient) return;

    setIsSigningOut(true);
    try {
      // Clear fallback state immediately to prevent showing old auth state
      setFallbackUser(null);
      setFallbackRole(null);

      // Clear all authentication cookies before signing out
      clearAuthCookies();

      await supabaseClient.auth.signOut();

      // Force a page refresh to ensure all components update their auth state
      window.location.href = "/";
    } catch (error) {
      console.error("Error signing out:", error);
      // Even if there's an error, clear the fallback state
      setFallbackUser(null);
      setFallbackRole(null);
    } finally {
      setIsSigningOut(false);
      setNavbarOpen(false);
    }
  };

  // Get role-specific menu item - use fallback if main context fails
  const effectiveUser = user || fallbackUser;
  const effectiveUserRole = userRole || fallbackRole;
  const roleMenuItem =
    effectiveUserRole && typeof effectiveUserRole === "string"
      ? ROLE_MENU_ITEMS[effectiveUserRole as UserType]
      : null;

<<<<<<< HEAD
  // Header effective auth state logging using centralized logger
  loggers.header.debug("Header effective auth state", {
=======
  uiLogger.debug("🔧 Header effective auth state:", {
>>>>>>> 3e16a57e
    hasEffectiveUser: !!effectiveUser,
    effectiveUserRole,
    hasRoleMenuItem: !!roleMenuItem,
    roleMenuPath: roleMenuItem?.path,
  });

  // 🔥 ADD GLOBAL TEST FUNCTIONS IMMEDIATELY (not in useEffect)
  if (typeof window !== "undefined" && !(window as any).testCookieAuth) {
    
    (window as any).testCookieAuth = () => {
            const cookies = document.cookie;
      
      const sessionMatch = cookies.match(/user-session-data=([^;]+)/);
      if (sessionMatch && sessionMatch[1]) {
        try {
          const decoded = decodeURIComponent(sessionMatch[1]);
          const sessionData = JSON.parse(decoded);
                    return sessionData;
        } catch (error) {
          console.error("❌ Failed to parse session data:", error);
        }
      } else {
              }
      return null;
    };

    (window as any).forceAuthUpdate = () => {
            const cookies = document.cookie;
      const sessionMatch = cookies.match(/user-session-data=([^;]+)/);
      if (sessionMatch && sessionMatch[1]) {
        try {
          const decoded = decodeURIComponent(sessionMatch[1]);
          const sessionData = JSON.parse(decoded);
          
          const mockUser = {
            id: sessionData.userId,
            email: sessionData.email,
            user_metadata: {
              name: sessionData.email?.split("@")[0] || "User",
            },
          };

          setFallbackUser(mockUser);
          setFallbackRole(sessionData.userRole.toLowerCase());
                    return true;
        } catch (error) {
          console.error("❌ Failed to force auth update:", error);
        }
      }
      return false;
    };

      }

  // Use base menu items without adding role-specific item (it will be shown separately)
  const menuItems = baseMenuItems;

  return (
    <header
      key={user?.id || "no-user"}
      className={`ud-header left-0 top-0 z-40 flex w-full items-center ${
        sticky
          ? "shadow-nav fixed z-[999] border-b border-stroke bg-white/80 backdrop-blur-[5px] dark:border-dark-3/20 dark:bg-dark/10"
          : "absolute bg-transparent"
      }`}
    >
      <div className="container">
        <div className="relative -mx-4 flex items-center justify-between">
          <div className="w-72 max-w-full px-4">
            <Logo
              isHomePage={isHomePage}
              sticky={sticky}
              isVirtualAssistantPage={isVirtualAssistantPage}
            />
          </div>

          <div className="flex w-full items-center justify-between">
            <MobileMenu
              navbarOpen={navbarOpen}
              menuData={menuItems}
              openIndex={activeSubmenu}
              handleSubmenu={handleSubmenu}
              closeNavbarOnNavigate={closeNavbar}
              navbarToggleHandler={toggleNavbar}
              pathUrl={pathUrl}
              sticky={sticky}
              isHomePage={isHomePage}
              isVirtualAssistantPage={isVirtualAssistantPage}
              isLogisticsPage={isLogisticsPage}
            />

            {/* Auth Buttons (only visible on desktop; mobile handled by MobileMenu) */}
            <div className="hidden items-center justify-end pr-16 sm:flex lg:pr-0">
              {isLoading ? (
                <AuthButtonsSkeleton
                  sticky={sticky}
                  isVirtualAssistantPage={isVirtualAssistantPage}
                  isHomePage={isHomePage}
                  isLogisticsPage={isLogisticsPage}
                />
              ) : !effectiveUser ? (
                <>
                  {pathUrl !== "/" || isVirtualAssistantPage ? (
                    <div className="flex items-center gap-3">
                      <Link
                        href="/sign-in"
                        className={`hidden rounded-lg px-7 py-3 text-base font-semibold transition-all duration-300 lg:block ${
                          sticky
                            ? "bg-white/90 text-dark shadow-md hover:bg-white dark:bg-gray-800 dark:text-white dark:hover:bg-gray-700"
                            : isVirtualAssistantPage
                              ? "bg-white/90 text-dark shadow-md hover:bg-white"
                              : "bg-white/90 text-dark shadow-md hover:bg-white dark:bg-gray-800 dark:text-white dark:hover:bg-gray-700"
                        } `}
                      >
                        Sign In
                      </Link>
                      <Link
                        href="/sign-up"
                        className="hidden rounded-lg bg-amber-400 px-6 py-3 text-base font-medium text-black duration-300 ease-in-out hover:bg-amber-500 dark:bg-white/10 dark:hover:bg-white/20 lg:block"
                      >
                        Sign Up
                      </Link>
                    </div>
                  ) : (
                    <>
                      <Link
                        href="/sign-in"
                        className={`hidden rounded-lg px-7 py-3 text-base font-semibold transition-all duration-300 md:block ${
                          sticky
                            ? "bg-white/90 text-dark shadow-md hover:bg-white dark:bg-gray-800 dark:text-white dark:hover:bg-gray-700"
                            : "bg-white/90 text-dark shadow-md hover:bg-white"
                        } `}
                      >
                        Sign In
                      </Link>
                      <Link
                        href="/sign-up"
                        className={`hidden rounded-lg px-6 py-3 text-base font-medium text-white duration-300 ease-in-out md:block ${
                          sticky
                            ? "bg-blue-600 hover:bg-blue-700 dark:bg-blue-700 dark:hover:bg-blue-800"
                            : "bg-blue-500 hover:bg-blue-600"
                        }`}
                      >
                        Sign Up
                      </Link>
                    </>
                  )}
                </>
              ) : effectiveUser ? (
                <>
                  {roleMenuItem && roleMenuItem.path ? (
                    <Link
                      href={roleMenuItem.path}
                      className={`loginBtn hidden px-7 py-3 font-medium lg:block ${
                        sticky
                          ? "text-dark dark:text-white"
                          : isVirtualAssistantPage ||
                              isHomePage ||
                              isLogisticsPage
                            ? "text-white"
                            : "text-dark dark:text-white"
                      }`}
                    >
                      {roleMenuItem.title}
                    </Link>
                  ) : effectiveUserRole === null ? (
                    <div
                      className={`px-7 py-3 font-medium ${
                        sticky
                          ? "text-dark dark:text-white"
                          : isVirtualAssistantPage ||
                              isHomePage ||
                              isLogisticsPage
                            ? "text-white"
                            : "text-dark dark:text-white"
                      }`}
                    >
                      Loading Dashboard...
                    </div>
                  ) : null}
                  {isVirtualAssistantPage || isHomePage ? (
                    <button
                      onClick={handleSignOut}
                      disabled={isSigningOut}
                      className="signUpBtn hidden rounded-lg bg-blue-800 bg-opacity-20 px-6 py-3 text-base font-medium text-white duration-300 ease-in-out hover:bg-opacity-100 hover:text-white md:block"
                    >
                      {isSigningOut ? "Signing Out..." : "Sign Out"}
                    </button>
                  ) : (
                    <button
                      onClick={handleSignOut}
                      disabled={isSigningOut}
                      className="signUpBtn hidden rounded-lg bg-blue-800 bg-opacity-100 px-6 py-3 text-base font-medium text-white duration-300 ease-in-out hover:bg-opacity-20 hover:text-dark md:block"
                    >
                      {isSigningOut ? "Signing Out..." : "Sign Out"}
                    </button>
                  )}
                </>
              ) : null}
            </div>

            {/* Mobile Menu Toggle */}
            <button
              onClick={toggleNavbar}
              id="navbarToggler"
              aria-label="Mobile Menu"
              className="absolute right-4 top-1/2 block -translate-y-1/2 rounded-lg px-3 py-[6px] ring-primary focus:ring-2 lg:hidden"
            >
              {[1, 2, 3].map((_, index) => (
                <span
                  key={index}
                  className={`relative my-1.5 block h-0.5 w-[30px] transition-all duration-300 ${
                    navbarOpen
                      ? index === 1
                        ? "opacity-0"
                        : index === 0
                          ? "top-[7px] rotate-45"
                          : "top-[-8px] -rotate-45"
                      : index === 1
                        ? "opacity-100"
                        : ""
                  } ${sticky ? "bg-dark dark:bg-white" : isVirtualAssistantPage || isHomePage || isLogisticsPage ? "bg-white" : "bg-dark dark:bg-white"}`}
                />
              ))}
            </button>
          </div>
        </div>
      </div>
    </header>
  );
};

export default Header;<|MERGE_RESOLUTION|>--- conflicted
+++ resolved
@@ -14,11 +14,7 @@
 import MobileMenu from "./MobileMenu";
 import { AuthButtonsSkeleton } from "@/components/Skeleton/AuthSkeleton";
 import { clearAuthCookies, hasAuthCookies } from "@/utils/auth/cookies";
-<<<<<<< HEAD
-import { loggers } from "@/utils/logger";
-=======
 import { uiLogger } from "@/utils/logger";
->>>>>>> 3e16a57e
 
 // Define base menu items (visible to all users)
 const baseMenuItems: MenuItem[] = [
@@ -222,13 +218,9 @@
   const [fallbackUser, setFallbackUser] = useState<any>(null);
   const [fallbackRole, setFallbackRole] = useState<string | null>(null);
 
-  // Debug authentication state in header using centralized logger
+  // Debug authentication state in header
   useEffect(() => {
-<<<<<<< HEAD
-    loggers.header.debug("Header component state update", {
-=======
     uiLogger.debug("🔧 Header component state update:", {
->>>>>>> 3e16a57e
       hasUser: !!user,
       userId: user?.id,
       userEmail: user?.email,
@@ -242,13 +234,8 @@
 
   // Manual cookie check as fallback when UserContext fails
   useEffect(() => {
-<<<<<<< HEAD
-    loggers.header.debug(
-      "HEADER FALLBACK useEffect TRIGGERED - checking conditions",
-=======
     uiLogger.debug(
       "🆘 HEADER FALLBACK useEffect TRIGGERED - checking conditions:",
->>>>>>> 3e16a57e
       {
         hasUser: !!user,
         isLoading,
@@ -259,25 +246,15 @@
 
     // Don't run fallback logic if we're in the process of signing out
     if (isSigningOut) {
-<<<<<<< HEAD
-      loggers.header.debug(
-        "HEADER FALLBACK: Skipping due to sign-out in progress",
-=======
       uiLogger.debug(
         "🆘 HEADER FALLBACK: Skipping due to sign-out in progress",
->>>>>>> 3e16a57e
       );
       return;
     }
 
     if (!user && !isLoading && typeof window !== "undefined") {
-<<<<<<< HEAD
-      loggers.header.debug(
-        "HEADER FALLBACK: No user from context, checking cookies manually...",
-=======
       uiLogger.debug(
         "🆘🆘🆘 HEADER FALLBACK: No user from context, checking cookies manually...",
->>>>>>> 3e16a57e
       );
 
       const cookies = document.cookie;
@@ -287,13 +264,8 @@
         try {
           const decoded = decodeURIComponent(sessionMatch[1]);
           const sessionData = JSON.parse(decoded);
-<<<<<<< HEAD
-          loggers.header.debug(
-            "HEADER FALLBACK: Found session data",
-=======
           uiLogger.debug(
             "🆘 HEADER FALLBACK: Found session data:",
->>>>>>> 3e16a57e
             sessionData,
           );
 
@@ -312,21 +284,12 @@
 
               setFallbackUser(mockUser);
               setFallbackRole(sessionData.userRole.toLowerCase());
-<<<<<<< HEAD
-              loggers.header.debug(
-                "HEADER FALLBACK: Set fallback user successfully!",
-              );
-            } else {
-              loggers.header.debug(
-                "HEADER FALLBACK: Session data found but no valid auth cookies, clearing fallback state",
-=======
               uiLogger.debug(
                 "✅ HEADER FALLBACK: Set fallback user successfully!",
               );
             } else {
               uiLogger.debug(
                 "🆘 HEADER FALLBACK: Session data found but no valid auth cookies, clearing fallback state",
->>>>>>> 3e16a57e
               );
               setFallbackUser(null);
               setFallbackRole(null);
@@ -340,13 +303,8 @@
         }
       } else {
         // No session cookie found, ensure fallback state is cleared
-<<<<<<< HEAD
-        loggers.header.debug(
-          "HEADER FALLBACK: No session cookie found, clearing fallback state",
-=======
         uiLogger.debug(
           "🆘 HEADER FALLBACK: No session cookie found, clearing fallback state",
->>>>>>> 3e16a57e
         );
         setFallbackUser(null);
         setFallbackRole(null);
@@ -434,12 +392,7 @@
       ? ROLE_MENU_ITEMS[effectiveUserRole as UserType]
       : null;
 
-<<<<<<< HEAD
-  // Header effective auth state logging using centralized logger
-  loggers.header.debug("Header effective auth state", {
-=======
   uiLogger.debug("🔧 Header effective auth state:", {
->>>>>>> 3e16a57e
     hasEffectiveUser: !!effectiveUser,
     effectiveUserRole,
     hasRoleMenuItem: !!roleMenuItem,
