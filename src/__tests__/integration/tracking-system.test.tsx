<<<<<<< HEAD
import React from "react";
import { render, screen, fireEvent, waitFor } from "@testing-library/react";
import userEvent from "@testing-library/user-event";
import DriverTrackingPortal from "@/components/Driver/DriverTrackingPortal";
import AdminTrackingDashboard from "@/components/Dashboard/Tracking/AdminTrackingDashboard";
import { useLocationTracking } from "@/hooks/tracking/useLocationTracking";
import { useDriverShift } from "@/hooks/tracking/useDriverShift";
import { useDriverDeliveries } from "@/hooks/tracking/useDriverDeliveries";
import { useOfflineQueue } from "@/hooks/tracking/useOfflineQueue";
import { useRealTimeTracking } from "@/hooks/tracking/useRealTimeTracking";
import { DriverStatus } from "@/types/user";
=======
import React from 'react';
import { render, screen, fireEvent, waitFor } from '@testing-library/react';
import userEvent from '@testing-library/user-event';
import DriverTrackingPortal from '@/components/Driver/DriverTrackingPortal';
import AdminTrackingDashboard from '@/components/Dashboard/Tracking/AdminTrackingDashboard';
import { useLocationTracking } from '@/hooks/tracking/useLocationTracking';
import { useDriverShift } from '@/hooks/tracking/useDriverShift';
import { useDriverDeliveries } from '@/hooks/tracking/useDriverDeliveries';
import { useOfflineQueue } from '@/hooks/tracking/useOfflineQueue';
import { useRealTimeTracking } from '@/hooks/tracking/useRealTimeTracking';
import { DriverStatus } from '@/types/user';
>>>>>>> bcb0c827

// Mock all the tracking hooks
jest.mock("@/hooks/tracking/useLocationTracking");
jest.mock("@/hooks/tracking/useDriverShift");
jest.mock("@/hooks/tracking/useDriverDeliveries");
jest.mock("@/hooks/tracking/useOfflineQueue");
jest.mock("@/hooks/tracking/useRealTimeTracking");

// Mock the hooks
const mockUseLocationTracking = useLocationTracking as jest.MockedFunction<
  typeof useLocationTracking
>;
const mockUseDriverShift = useDriverShift as jest.MockedFunction<
  typeof useDriverShift
>;
const mockUseDriverDeliveries = useDriverDeliveries as jest.MockedFunction<
  typeof useDriverDeliveries
>;
const mockUseOfflineQueue = useOfflineQueue as jest.MockedFunction<
  typeof useOfflineQueue
>;
const mockUseRealTimeTracking = useRealTimeTracking as jest.MockedFunction<
  typeof useRealTimeTracking
>;

// Mock map components
jest.mock("@/components/Dashboard/Tracking/LiveDriverMap", () => {
  return function MockLiveDriverMap({ drivers, deliveries }: any) {
    return (
      <div data-testid="live-driver-map">
        <div>Live Driver Map</div>
        <div>Drivers: {drivers?.length || 0}</div>
        <div>Deliveries: {deliveries?.length || 0}</div>
      </div>
    );
  };
});

jest.mock("@/components/Dashboard/Tracking/DriverStatusList", () => {
  return function MockDriverStatusList({ drivers, onDriverSelect }: any) {
    return (
      <div data-testid="driver-status-list">
        <div>Driver Status List</div>
        {drivers?.map((driver: any) => (
          <button
            key={driver.id}
            onClick={() => onDriverSelect?.(driver)}
            data-testid={`driver-${driver.id}`}
          >
            {driver.name}
          </button>
        ))}
      </div>
    );
  };
});

jest.mock("@/components/Dashboard/Tracking/DeliveryAssignmentPanel", () => {
  return function MockDeliveryAssignmentPanel({ deliveries, onAssign }: any) {
    return (
      <div data-testid="delivery-assignment-panel">
        <div>Delivery Assignment Panel</div>
        {deliveries?.map((delivery: any) => (
          <button
            key={delivery.id}
            onClick={() => onAssign?.(delivery)}
            data-testid={`delivery-${delivery.id}`}
          >
            {delivery.id}
          </button>
        ))}
      </div>
    );
  };
});

describe("Tracking System Integration", () => {
  const mockDrivers = [
    {
<<<<<<< HEAD
      id: "driver-1",
      userId: "user-1",
      employeeId: "EMP001",
      vehicleNumber: "V001",
      licenseNumber: "DL123456",
      phoneNumber: "+1234567890",
      isActive: true,
      isOnDuty: true,
      lastKnownLocation: {
        coordinates: [-74.006, 40.7128] as [number, number], // [lng, lat]
      },
      lastLocationUpdate: new Date(),
      traccarDeviceId: 1,
      currentShift: {
        id: "shift-1",
        driverId: "driver-1",
        startTime: new Date(Date.now() - 3600000), // 1 hour ago
        startLocation: { lat: 40.7128, lng: -74.006 },
        totalDistanceKm: 15.5,
        deliveryCount: 2,
        status: "active" as const,
        breaks: [],
        metadata: {},
        createdAt: new Date(),
        updatedAt: new Date(),
      },
      currentShiftId: "shift-1",
      shiftStartTime: new Date(Date.now() - 3600000),
=======
      id: 'driver-1',
      employeeId: 'EMP001',
      phoneNumber: '+1234567890',
      isActive: true,
      isOnDuty: true,
      lastKnownLocation: {
        coordinates: [-74.0060, 40.7128] as [number, number], // [lng, lat]
      },
      lastLocationUpdate: new Date(),
>>>>>>> bcb0c827
      vehicleInfo: {
        number: "V001",
        type: "van",
      },
<<<<<<< HEAD
      deliveryCount: 2,
      totalDistanceKm: 15.5,
      activeDeliveries: 1,
=======
>>>>>>> bcb0c827
      metadata: {},
      createdAt: new Date(),
      updatedAt: new Date(),
    },
    {
<<<<<<< HEAD
      id: "driver-2",
      userId: "user-2",
      employeeId: "EMP002",
      vehicleNumber: "V002",
      licenseNumber: "DL789012",
      phoneNumber: "+0987654321",
=======
      id: 'driver-2',
      employeeId: 'EMP002',
      phoneNumber: '+0987654321',
>>>>>>> bcb0c827
      isActive: true,
      isOnDuty: false,
      lastKnownLocation: undefined,
      lastLocationUpdate: undefined,
<<<<<<< HEAD
      traccarDeviceId: 2,
      currentShift: undefined,
      currentShiftId: undefined,
      shiftStartTime: undefined,
=======
>>>>>>> bcb0c827
      vehicleInfo: {
        number: "V002",
        type: "car",
      },
<<<<<<< HEAD
      deliveryCount: 0,
      totalDistanceKm: 0,
      activeDeliveries: 0,
=======
>>>>>>> bcb0c827
      metadata: {},
      createdAt: new Date(),
      updatedAt: new Date(),
    },
  ];

  const mockDeliveries = [
    {
<<<<<<< HEAD
      id: "delivery-1",
      cateringRequestId: "catering-1",
      driverId: "driver-1",
      status: DriverStatus.ASSIGNED,
      pickupLocation: { coordinates: [-74.006, 40.7128] as [number, number] },
      deliveryLocation: {
        coordinates: [-73.9851, 40.7589] as [number, number],
      },
      estimatedArrival: new Date(Date.now() + 3600000),
      actualArrival: undefined,
      route: [],
      proofOfDelivery: undefined,
      actualDistanceKm: undefined,
      routePolyline: undefined,
      metadata: { customerName: "Customer A" },
      assignedAt: new Date(Date.now() - 1800000),
      startedAt: undefined,
      arrivedAt: undefined,
      completedAt: undefined,
=======
      id: 'delivery-1',
      driverId: 'driver-1',
      status: DriverStatus.ASSIGNED,
      pickupLocation: { coordinates: [-74.0060, 40.7128] as [number, number] },
      deliveryLocation: { coordinates: [-73.9851, 40.7589] as [number, number] },
      estimatedArrival: new Date(Date.now() + 3600000),
      route: [],
      metadata: {},
      assignedAt: new Date(),
>>>>>>> bcb0c827
      createdAt: new Date(),
      updatedAt: new Date(),
    },
    {
<<<<<<< HEAD
      id: "delivery-2",
      onDemandId: "ondemand-1",
      driverId: "driver-1",
      status: DriverStatus.EN_ROUTE_TO_CLIENT,
      pickupLocation: { coordinates: [-73.9851, 40.7589] as [number, number] },
      deliveryLocation: {
        coordinates: [-73.9934, 40.7505] as [number, number],
      },
      estimatedArrival: new Date(Date.now() + 1800000),
      actualArrival: undefined,
      route: [],
      proofOfDelivery: undefined,
      actualDistanceKm: undefined,
      routePolyline: undefined,
      metadata: { customerName: "Customer B" },
      assignedAt: new Date(Date.now() - 900000),
      startedAt: new Date(Date.now() - 600000),
      arrivedAt: undefined,
      completedAt: undefined,
=======
      id: 'delivery-2',
      driverId: 'driver-1',
      status: DriverStatus.EN_ROUTE_TO_CLIENT,
      pickupLocation: { coordinates: [-73.9851, 40.7589] as [number, number] },
      deliveryLocation: { coordinates: [-73.9934, 40.7505] as [number, number] },
      estimatedArrival: new Date(Date.now() + 1800000),
      route: [],
      metadata: {},
      assignedAt: new Date(),
>>>>>>> bcb0c827
      createdAt: new Date(),
      updatedAt: new Date(),
    },
  ];

  const mockLocationUpdate = {
    driverId: "driver-1",
    coordinates: { lat: 40.7128, lng: -74.006 },
    accuracy: 10,
    speed: 0,
    heading: 0,
    timestamp: new Date(),
    isMoving: false,
  };

  beforeEach(() => {
    jest.clearAllMocks();

    // Default mock implementations for driver portal
    mockUseLocationTracking.mockReturnValue({
      currentLocation: null,
      isTracking: false,
      accuracy: null,
      error: null,
      startTracking: jest.fn(),
      stopTracking: jest.fn(),
      updateLocationManually: jest.fn(),
    });

    mockUseDriverShift.mockReturnValue({
      currentShift: null,
      isShiftActive: false,
      startShift: jest.fn().mockResolvedValue(true),
      endShift: jest.fn().mockResolvedValue(true),
      startBreak: jest.fn().mockResolvedValue(true),
      endBreak: jest.fn().mockResolvedValue(true),
      refreshShift: jest.fn(),
      loading: false,
      error: null,
      refreshShift: jest.fn(),
    });

    mockUseDriverDeliveries.mockReturnValue({
      activeDeliveries: [],
      updateDeliveryStatus: jest.fn().mockResolvedValue(true),
      refreshDeliveries: jest.fn(),
      loading: false,
      error: null,
      refreshDeliveries: jest.fn(),
    });

    mockUseOfflineQueue.mockReturnValue({
<<<<<<< HEAD
      offlineStatus: {
        isOnline: true,
        lastSync: new Date(),
        pendingUpdates: 0,
        syncInProgress: false,
      },
=======
      offlineStatus: { isOnline: true, lastSync: new Date(), pendingUpdates: 0, syncInProgress: false },
>>>>>>> bcb0c827
      queuedItems: 0,
      registerServiceWorker: jest.fn(),
      syncPendingItems: jest.fn(),
    });

    // Default mock implementations for admin dashboard
    mockUseRealTimeTracking.mockReturnValue({
      activeDrivers: mockDrivers,
<<<<<<< HEAD
      recentLocations: [],
      activeDeliveries: mockDeliveries,
      isConnected: true,
      error: null,
      reconnect: jest.fn(),
=======
      activeDeliveries: mockDeliveries,
      recentLocations: [],
      error: null,
      reconnect: jest.fn(),
      isConnected: true,
>>>>>>> bcb0c827
    });
  });

  describe("Complete Driver Workflow", () => {
    it("completes full shift workflow from start to end", async () => {
      const mockStartShift = jest.fn().mockResolvedValue(true);
      const mockEndShift = jest.fn().mockResolvedValue(true);
      const mockStartTracking = jest.fn();
      const mockStopTracking = jest.fn();

      // Mock location tracking enabled
      mockUseLocationTracking.mockReturnValue({
        currentLocation: mockLocationUpdate,
        isTracking: true,
        accuracy: 10,
        error: null,
        startTracking: mockStartTracking,
        stopTracking: mockStopTracking,
        updateLocationManually: jest.fn(),
      });

      // Mock shift management
      mockUseDriverShift.mockReturnValue({
        currentShift: null,
        isShiftActive: false,
        startShift: mockStartShift,
        endShift: mockEndShift,
        startBreak: jest.fn(),
        endBreak: jest.fn(),
        refreshShift: jest.fn(),
        loading: false,
        error: null,
        refreshShift: jest.fn(),
      });

      render(<DriverTrackingPortal />);

      // 1. Start shift
      const startButton = screen.getByRole("button", { name: /start shift/i });
      await userEvent.click(startButton);

      await waitFor(() => {
        expect(mockStartShift).toHaveBeenCalledWith(mockLocationUpdate);
      });

      // 2. Simulate shift becoming active
      mockUseDriverShift.mockReturnValue({
        currentShift: {
          id: "shift-1",
          driverId: "driver-1",
          startTime: new Date(),
<<<<<<< HEAD
          startLocation: { lat: 40.7128, lng: -74.006 },
          totalDistanceKm: 0,
          status: "active" as const,
=======
          startLocation: { lat: 40.7128, lng: -74.0060 },
          status: 'active' as const,
          totalDistanceKm: 0,
>>>>>>> bcb0c827
          deliveryCount: 0,
          breaks: [],
          metadata: {},
          createdAt: new Date(),
          updatedAt: new Date(),
        },
        isShiftActive: true,
        startShift: mockStartShift,
        endShift: mockEndShift,
        startBreak: jest.fn(),
        endBreak: jest.fn(),
        refreshShift: jest.fn(),
        loading: false,
        error: null,
        refreshShift: jest.fn(),
      });

      // Re-render to show active shift
      render(<DriverTrackingPortal />);

      // 3. End shift
      const endButton = screen.getByRole("button", { name: /end shift/i });
      await userEvent.click(endButton);

      await waitFor(() => {
        expect(mockEndShift).toHaveBeenCalled();
      });
    });

    it("handles delivery status updates during shift", async () => {
      const mockUpdateDeliveryStatus = jest.fn().mockResolvedValue(true);

      // Mock active shift
      mockUseDriverShift.mockReturnValue({
        currentShift: {
          id: "shift-1",
          driverId: "driver-1",
          startTime: new Date(),
<<<<<<< HEAD
          startLocation: { lat: 40.7128, lng: -74.006 },
          totalDistanceKm: 0,
          status: "active" as const,
=======
          startLocation: { lat: 40.7128, lng: -74.0060 },
          status: 'active' as const,
          totalDistanceKm: 0,
>>>>>>> bcb0c827
          deliveryCount: 0,
          breaks: [],
          metadata: {},
          createdAt: new Date(),
          updatedAt: new Date(),
        },
        isShiftActive: true,
        startShift: jest.fn(),
        endShift: jest.fn(),
        startBreak: jest.fn(),
        endBreak: jest.fn(),
        refreshShift: jest.fn(),
        loading: false,
        error: null,
        refreshShift: jest.fn(),
      });

      // Mock active deliveries
      mockUseDriverDeliveries.mockReturnValue({
<<<<<<< HEAD
        activeDeliveries: mockDeliveries.filter(
          (d) => d.status === DriverStatus.EN_ROUTE_TO_CLIENT,
        ),
=======
        activeDeliveries: [mockDeliveries[1]!], // in_transit delivery
>>>>>>> bcb0c827
        updateDeliveryStatus: mockUpdateDeliveryStatus,
        refreshDeliveries: jest.fn(),
        loading: false,
        error: null,
        refreshDeliveries: jest.fn(),
      });

      render(<DriverTrackingPortal />);

      // Update delivery status
      const statusButton = screen.getByRole("button", {
        name: /update status/i,
      });
      await userEvent.click(statusButton);

      await waitFor(() => {
        expect(mockUpdateDeliveryStatus).toHaveBeenCalled();
      });
    });

    it("manages breaks during active shift", async () => {
      const mockStartBreak = jest.fn().mockResolvedValue(true);
      const mockEndBreak = jest.fn().mockResolvedValue(true);

      // Mock active shift
      mockUseDriverShift.mockReturnValue({
        currentShift: {
          id: "shift-1",
          driverId: "driver-1",
          startTime: new Date(),
<<<<<<< HEAD
          startLocation: { lat: 40.7128, lng: -74.006 },
          totalDistanceKm: 0,
          status: "active" as const,
=======
          startLocation: { lat: 40.7128, lng: -74.0060 },
          status: 'active' as const,
          totalDistanceKm: 0,
>>>>>>> bcb0c827
          deliveryCount: 0,
          breaks: [],
          metadata: {},
          createdAt: new Date(),
          updatedAt: new Date(),
        },
        isShiftActive: true,
        startShift: jest.fn(),
        endShift: jest.fn(),
        startBreak: mockStartBreak,
        endBreak: mockEndBreak,
        refreshShift: jest.fn(),
        loading: false,
        error: null,
        refreshShift: jest.fn(),
      });

      render(<DriverTrackingPortal />);

      // Start break
      const startBreakButton = screen.getByRole("button", {
        name: /start break/i,
      });
      await userEvent.click(startBreakButton);

      await waitFor(() => {
        expect(mockStartBreak).toHaveBeenCalled();
      });

      // End break
      const endBreakButton = screen.getByRole("button", { name: /end break/i });
      await userEvent.click(endBreakButton);

      await waitFor(() => {
        expect(mockEndBreak).toHaveBeenCalled();
      });
    });
  });

  describe("Admin Dashboard Integration", () => {
    it("displays real-time driver and delivery data", () => {
      render(<AdminTrackingDashboard />);

      // Verify all components are rendered
      expect(screen.getByTestId("live-driver-map")).toBeInTheDocument();
      expect(screen.getByTestId("driver-status-list")).toBeInTheDocument();
      expect(
        screen.getByTestId("delivery-assignment-panel"),
      ).toBeInTheDocument();

      // Verify data is displayed
      expect(screen.getByText(/2 Drivers/i)).toBeInTheDocument();
      expect(screen.getByText(/2 Deliveries/i)).toBeInTheDocument();
    });

    it("handles driver selection and delivery assignment", async () => {
      const mockRefreshData = jest.fn();
      mockUseRealTimeTracking.mockReturnValue({
        activeDrivers: mockDrivers,
<<<<<<< HEAD
        recentLocations: [],
        activeDeliveries: mockDeliveries,
        error: null,
        reconnect: mockRefreshData,
=======
        activeDeliveries: mockDeliveries,
      recentLocations: [],
        error: null,
        reconnect: jest.fn(),
>>>>>>> bcb0c827
        isConnected: true,
      });

      render(<AdminTrackingDashboard />);

      // Select a driver
      const driverButton = screen.getByTestId("driver-driver-1");
      await userEvent.click(driverButton);

      // Assign a delivery
      const deliveryButton = screen.getByTestId("delivery-delivery-1");
      await userEvent.click(deliveryButton);

      // Verify interactions
      expect(driverButton).toBeInTheDocument();
      expect(deliveryButton).toBeInTheDocument();
    });

    it("shows real-time connection status and updates", () => {
      render(<AdminTrackingDashboard />);

      expect(screen.getByText(/Connected/i)).toBeInTheDocument();
      expect(screen.getByText(/Real-time Updates/i)).toBeInTheDocument();
      expect(screen.getByText(/Last Update:/i)).toBeInTheDocument();
    });

    it("handles connection failures gracefully", async () => {
      const mockRefreshData = jest.fn();
      mockUseRealTimeTracking.mockReturnValue({
        activeDrivers: [],
<<<<<<< HEAD
        recentLocations: [],
        activeDeliveries: [],
        error: "Connection lost",
        reconnect: mockRefreshData,
=======
        activeDeliveries: [],
        recentLocations: [],
        error: 'Connection lost',
        reconnect: jest.fn(),
>>>>>>> bcb0c827
        isConnected: false,
      });

      render(<AdminTrackingDashboard />);

      expect(screen.getByText(/Disconnected/i)).toBeInTheDocument();
      expect(screen.getByText(/Connection lost/i)).toBeInTheDocument();

      // Retry connection
      const retryButton = screen.getByRole("button", {
        name: /retry connection/i,
      });
      await userEvent.click(retryButton);

      expect(mockRefreshData).toHaveBeenCalled();
    });
  });

  describe("Offline Capabilities", () => {
    it("queues data when offline and syncs when back online", async () => {
      const mockAddToQueue = jest.fn();
      const mockSyncOfflineData = jest.fn();

      // Mock offline status
      mockUseOfflineQueue.mockReturnValue({
<<<<<<< HEAD
        offlineStatus: {
          isOnline: false,
          lastSync: new Date(),
          pendingUpdates: 2,
          syncInProgress: false,
        },
=======
        offlineStatus: { isOnline: false, lastSync: new Date(), pendingUpdates: 2, syncInProgress: false },
>>>>>>> bcb0c827
        queuedItems: 2,
        registerServiceWorker: jest.fn(),
        syncPendingItems: mockSyncOfflineData,
      });

      render(<DriverTrackingPortal />);

      // Verify offline indicator
      expect(screen.getByText(/You're currently offline/i)).toBeInTheDocument();
      expect(screen.getByText(/2 items in queue/i)).toBeInTheDocument();

      // Mock coming back online
      mockUseOfflineQueue.mockReturnValue({
<<<<<<< HEAD
        offlineStatus: {
          isOnline: true,
          lastSync: new Date(),
          pendingUpdates: 0,
          syncInProgress: false,
        },
=======
        offlineStatus: { isOnline: true, lastSync: new Date(), pendingUpdates: 0, syncInProgress: false },
>>>>>>> bcb0c827
        queuedItems: 0,
        registerServiceWorker: jest.fn(),
        syncPendingItems: mockSyncOfflineData,
      });

      // Re-render to show online status
      render(<DriverTrackingPortal />);

      expect(screen.getByText(/Connected/i)).toBeInTheDocument();
    });

    it("adds new data to offline queue when disconnected", async () => {
      const mockAddToQueue = jest.fn();

      mockUseOfflineQueue.mockReturnValue({
<<<<<<< HEAD
        offlineStatus: {
          isOnline: false,
          lastSync: new Date(),
          pendingUpdates: 0,
          syncInProgress: false,
        },
=======
        offlineStatus: { isOnline: false, lastSync: new Date(), pendingUpdates: 0, syncInProgress: false },
>>>>>>> bcb0c827
        queuedItems: 0,
        registerServiceWorker: jest.fn(),
        syncPendingItems: jest.fn(),
      });

      render(<DriverTrackingPortal />);

      // Try to start shift while offline
      const startButton = screen.getByRole("button", { name: /start shift/i });
      await userEvent.click(startButton);

      // Should add to offline queue
      expect(mockAddToQueue).toHaveBeenCalled();
    });
  });

  describe("Data Flow Between Components", () => {
    it("maintains data consistency between driver portal and admin dashboard", () => {
      // Both components should show the same driver data
      const { rerender: rerenderDriver } = render(<DriverTrackingPortal />);
      const { rerender: rerenderAdmin } = render(<AdminTrackingDashboard />);

      // Verify initial state
      expect(screen.getByText(/Driver Tracking Portal/i)).toBeInTheDocument();

      // Re-render admin dashboard
      rerenderAdmin(<AdminTrackingDashboard />);
      expect(
        screen.getByText(/Driver Tracking Dashboard/i),
      ).toBeInTheDocument();

      // Both should be using the same mock data
      expect(mockUseDriverShift).toHaveBeenCalled();
      expect(mockUseRealTimeTracking).toHaveBeenCalled();
    });

    it("handles real-time updates across components", async () => {
      const mockRefreshData = jest.fn();
      mockUseRealTimeTracking.mockReturnValue({
        activeDrivers: mockDrivers,
<<<<<<< HEAD
        recentLocations: [],
        activeDeliveries: mockDeliveries,
        error: null,
        reconnect: mockRefreshData,
=======
        activeDeliveries: mockDeliveries,
      recentLocations: [],
        error: null,
        reconnect: jest.fn(),
>>>>>>> bcb0c827
        isConnected: true,
      });

      render(<AdminTrackingDashboard />);

      // Simulate real-time update
      await waitFor(() => {
        expect(mockRefreshData).not.toHaveBeenCalled(); // Should not auto-refresh unless configured
      });
    });
  });

  describe("Error Handling and Recovery", () => {
    it("handles location tracking errors gracefully", async () => {
      mockUseLocationTracking.mockReturnValue({
        currentLocation: null,
        isTracking: false,
        accuracy: null,
        error: "Location permission denied",
        startTracking: jest.fn(),
        stopTracking: jest.fn(),
        updateLocationManually: jest.fn(),
      });

      render(<DriverTrackingPortal />);

      expect(
        screen.getByText(/Location permission denied/i),
      ).toBeInTheDocument();
    });

    it("handles shift management errors", async () => {
      mockUseDriverShift.mockReturnValue({
        currentShift: null,
        isShiftActive: false,
        startShift: jest.fn(),
        endShift: jest.fn(),
        startBreak: jest.fn(),
        endBreak: jest.fn(),
        refreshShift: jest.fn(),
        loading: false,
        error: "Failed to start shift",
        refreshShift: jest.fn(),
      });

      render(<DriverTrackingPortal />);

      expect(screen.getByText(/Failed to start shift/i)).toBeInTheDocument();
    });

    it("handles delivery update errors", async () => {
      mockUseDriverDeliveries.mockReturnValue({
<<<<<<< HEAD
        activeDeliveries: mockDeliveries.slice(0, 1),
        updateDeliveryStatus: jest
          .fn()
          .mockRejectedValue(new Error("Update failed")),
=======
        activeDeliveries: [mockDeliveries[1]!],
        updateDeliveryStatus: jest.fn().mockRejectedValue(new Error('Update failed')),
        refreshDeliveries: jest.fn(),
>>>>>>> bcb0c827
        loading: false,
        error: "Failed to update delivery",
        refreshDeliveries: jest.fn(),
      });

      render(<DriverTrackingPortal />);

      expect(
        screen.getByText(/Failed to update delivery/i),
      ).toBeInTheDocument();
    });
  });

  describe("Performance and Optimization", () => {
    it("handles large numbers of drivers and deliveries efficiently", () => {
      const largeDrivers = Array.from({ length: 100 }, (_, i) => ({
        id: `driver-${i}`,
<<<<<<< HEAD
        userId: `user-${i}`,
        employeeId: `EMP${i.toString().padStart(3, "0")}`,
        vehicleNumber: `V${i.toString().padStart(3, "0")}`,
        licenseNumber: `DL${i}${i}${i}${i}${i}${i}`,
        phoneNumber: `+123456${i.toString().padStart(4, "0")}`,
        isActive: true,
        isOnDuty: i % 2 === 0,
        lastKnownLocation:
          i % 2 === 0
            ? {
                coordinates: [-74.006 + i * 0.001, 40.7128 + i * 0.001] as [
                  number,
                  number,
                ],
              }
            : undefined,
        lastLocationUpdate: i % 2 === 0 ? new Date() : undefined,
        traccarDeviceId: i,
        currentShift:
          i % 2 === 0
            ? {
                id: `shift-${i}`,
                driverId: `driver-${i}`,
                startTime: new Date(Date.now() - 3600000),
                startLocation: { lat: 40.7128, lng: -74.006 },
                totalDistanceKm: Math.random() * 50,
                deliveryCount: Math.floor(Math.random() * 10),
                status: "active" as const,
                breaks: [],
                metadata: {},
                createdAt: new Date(),
                updatedAt: new Date(),
              }
            : undefined,
        currentShiftId: i % 2 === 0 ? `shift-${i}` : undefined,
        shiftStartTime:
          i % 2 === 0 ? new Date(Date.now() - 3600000) : undefined,
        vehicleInfo: {
          number: `V${i.toString().padStart(3, "0")}`,
          type: i % 3 === 0 ? "van" : i % 3 === 1 ? "car" : "truck",
        },
        deliveryCount: Math.floor(Math.random() * 10),
        totalDistanceKm: Math.random() * 100,
        activeDeliveries: Math.floor(Math.random() * 3),
=======
        employeeId: `EMP${String(i).padStart(3, '0')}`,
        phoneNumber: `+1234567${String(i).padStart(3, '0')}`,
        isActive: true,
        isOnDuty: i % 2 === 0,
        lastKnownLocation: i % 2 === 0 ? {
          coordinates: [-74.0060, 40.7128] as [number, number]
        } : undefined,
        lastLocationUpdate: i % 2 === 0 ? new Date() : undefined,
        vehicleInfo: {
          number: `V${String(i).padStart(3, '0')}`,
          type: 'van',
        },
>>>>>>> bcb0c827
        metadata: {},
        createdAt: new Date(),
        updatedAt: new Date(),
      }));

      const largeDeliveries = Array.from({ length: 50 }, (_, i) => ({
        id: `delivery-${i}`,
        cateringRequestId: i % 2 === 0 ? `catering-${i}` : undefined,
        onDemandId: i % 2 === 1 ? `ondemand-${i}` : undefined,
        driverId: i % 2 === 0 ? `driver-${i}` : `driver-${Math.floor(i / 2)}`,
        status:
          i % 3 === 0
            ? DriverStatus.ASSIGNED
            : i % 3 === 1
              ? DriverStatus.EN_ROUTE_TO_CLIENT
              : DriverStatus.COMPLETED,
        pickupLocation: {
          coordinates: [-74.006 + i * 0.001, 40.7128 + i * 0.001] as [
            number,
            number,
          ],
        },
        deliveryLocation: {
          coordinates: [-73.9851 + i * 0.001, 40.7589 + i * 0.001] as [
            number,
            number,
          ],
        },
        estimatedArrival: new Date(Date.now() + 3600000 + i * 60000),
        actualArrival: i % 3 === 2 ? new Date(Date.now() - 3600000) : undefined,
        route: [],
        proofOfDelivery: i % 3 === 2 ? `proof-${i}` : undefined,
        actualDistanceKm: i % 3 === 2 ? Math.random() * 20 : undefined,
        routePolyline: undefined,
        metadata: { customerName: `Customer ${i}` },
        assignedAt: new Date(Date.now() - 7200000 + i * 120000),
        startedAt:
          i % 3 !== 0 ? new Date(Date.now() - 3600000 + i * 60000) : undefined,
        arrivedAt:
          i % 3 === 2 ? new Date(Date.now() - 1800000 + i * 30000) : undefined,
        completedAt:
          i % 3 === 2 ? new Date(Date.now() - 900000 + i * 15000) : undefined,
        createdAt: new Date(Date.now() - 86400000 + i * 1800000),
        updatedAt: new Date(Date.now() - 3600000 + i * 60000),
      }));

      mockUseRealTimeTracking.mockReturnValue({
        activeDrivers: largeDrivers,
<<<<<<< HEAD
        recentLocations: [],
        activeDeliveries: largeDeliveries,
=======
        activeDeliveries: [],
        recentLocations: [],
>>>>>>> bcb0c827
        error: null,
        reconnect: jest.fn(),
        isConnected: true,
      });

      render(<AdminTrackingDashboard />);

      // Should render without performance issues
      expect(screen.getByText(/100 Drivers/i)).toBeInTheDocument();
      expect(screen.getByText(/50 Deliveries/i)).toBeInTheDocument();
    });

    it("handles rapid state changes efficiently", async () => {
      const mockStartShift = jest.fn().mockResolvedValue(true);
      mockUseDriverShift.mockReturnValue({
        currentShift: null,
        isShiftActive: false,
        startShift: mockStartShift,
        endShift: jest.fn(),
        startBreak: jest.fn(),
        endBreak: jest.fn(),
        refreshShift: jest.fn(),
        loading: false,
        error: null,
        refreshShift: jest.fn(),
      });

      mockUseLocationTracking.mockReturnValue({
        currentLocation: mockLocationUpdate,
        isTracking: false,
        accuracy: 10,
        error: null,
        startTracking: jest.fn(),
        stopTracking: jest.fn(),
        updateLocationManually: jest.fn(),
      });

      render(<DriverTrackingPortal />);

      // Rapidly click start shift button
      const startButton = screen.getByRole("button", { name: /start shift/i });

      for (let i = 0; i < 5; i++) {
        await userEvent.click(startButton);
      }

      // Should only call startShift once (debounced)
      expect(mockStartShift).toHaveBeenCalledTimes(1);
    });
  });
});<|MERGE_RESOLUTION|>--- conflicted
+++ resolved
@@ -1,4 +1,3 @@
-<<<<<<< HEAD
 import React from "react";
 import { render, screen, fireEvent, waitFor } from "@testing-library/react";
 import userEvent from "@testing-library/user-event";
@@ -10,19 +9,6 @@
 import { useOfflineQueue } from "@/hooks/tracking/useOfflineQueue";
 import { useRealTimeTracking } from "@/hooks/tracking/useRealTimeTracking";
 import { DriverStatus } from "@/types/user";
-=======
-import React from 'react';
-import { render, screen, fireEvent, waitFor } from '@testing-library/react';
-import userEvent from '@testing-library/user-event';
-import DriverTrackingPortal from '@/components/Driver/DriverTrackingPortal';
-import AdminTrackingDashboard from '@/components/Dashboard/Tracking/AdminTrackingDashboard';
-import { useLocationTracking } from '@/hooks/tracking/useLocationTracking';
-import { useDriverShift } from '@/hooks/tracking/useDriverShift';
-import { useDriverDeliveries } from '@/hooks/tracking/useDriverDeliveries';
-import { useOfflineQueue } from '@/hooks/tracking/useOfflineQueue';
-import { useRealTimeTracking } from '@/hooks/tracking/useRealTimeTracking';
-import { DriverStatus } from '@/types/user';
->>>>>>> bcb0c827
 
 // Mock all the tracking hooks
 jest.mock("@/hooks/tracking/useLocationTracking");
@@ -102,94 +88,35 @@
 describe("Tracking System Integration", () => {
   const mockDrivers = [
     {
-<<<<<<< HEAD
       id: "driver-1",
-      userId: "user-1",
       employeeId: "EMP001",
-      vehicleNumber: "V001",
-      licenseNumber: "DL123456",
       phoneNumber: "+1234567890",
-      isActive: true,
-      isOnDuty: true,
-      lastKnownLocation: {
-        coordinates: [-74.006, 40.7128] as [number, number], // [lng, lat]
-      },
-      lastLocationUpdate: new Date(),
-      traccarDeviceId: 1,
-      currentShift: {
-        id: "shift-1",
-        driverId: "driver-1",
-        startTime: new Date(Date.now() - 3600000), // 1 hour ago
-        startLocation: { lat: 40.7128, lng: -74.006 },
-        totalDistanceKm: 15.5,
-        deliveryCount: 2,
-        status: "active" as const,
-        breaks: [],
-        metadata: {},
-        createdAt: new Date(),
-        updatedAt: new Date(),
-      },
-      currentShiftId: "shift-1",
-      shiftStartTime: new Date(Date.now() - 3600000),
-=======
-      id: 'driver-1',
-      employeeId: 'EMP001',
-      phoneNumber: '+1234567890',
       isActive: true,
       isOnDuty: true,
       lastKnownLocation: {
         coordinates: [-74.0060, 40.7128] as [number, number], // [lng, lat]
       },
       lastLocationUpdate: new Date(),
->>>>>>> bcb0c827
       vehicleInfo: {
         number: "V001",
         type: "van",
       },
-<<<<<<< HEAD
-      deliveryCount: 2,
-      totalDistanceKm: 15.5,
-      activeDeliveries: 1,
-=======
->>>>>>> bcb0c827
       metadata: {},
       createdAt: new Date(),
       updatedAt: new Date(),
     },
     {
-<<<<<<< HEAD
       id: "driver-2",
-      userId: "user-2",
       employeeId: "EMP002",
-      vehicleNumber: "V002",
-      licenseNumber: "DL789012",
       phoneNumber: "+0987654321",
-=======
-      id: 'driver-2',
-      employeeId: 'EMP002',
-      phoneNumber: '+0987654321',
->>>>>>> bcb0c827
       isActive: true,
       isOnDuty: false,
       lastKnownLocation: undefined,
       lastLocationUpdate: undefined,
-<<<<<<< HEAD
-      traccarDeviceId: 2,
-      currentShift: undefined,
-      currentShiftId: undefined,
-      shiftStartTime: undefined,
-=======
->>>>>>> bcb0c827
       vehicleInfo: {
         number: "V002",
         type: "car",
       },
-<<<<<<< HEAD
-      deliveryCount: 0,
-      totalDistanceKm: 0,
-      activeDeliveries: 0,
-=======
->>>>>>> bcb0c827
       metadata: {},
       createdAt: new Date(),
       updatedAt: new Date(),
@@ -198,29 +125,8 @@
 
   const mockDeliveries = [
     {
-<<<<<<< HEAD
       id: "delivery-1",
-      cateringRequestId: "catering-1",
       driverId: "driver-1",
-      status: DriverStatus.ASSIGNED,
-      pickupLocation: { coordinates: [-74.006, 40.7128] as [number, number] },
-      deliveryLocation: {
-        coordinates: [-73.9851, 40.7589] as [number, number],
-      },
-      estimatedArrival: new Date(Date.now() + 3600000),
-      actualArrival: undefined,
-      route: [],
-      proofOfDelivery: undefined,
-      actualDistanceKm: undefined,
-      routePolyline: undefined,
-      metadata: { customerName: "Customer A" },
-      assignedAt: new Date(Date.now() - 1800000),
-      startedAt: undefined,
-      arrivedAt: undefined,
-      completedAt: undefined,
-=======
-      id: 'delivery-1',
-      driverId: 'driver-1',
       status: DriverStatus.ASSIGNED,
       pickupLocation: { coordinates: [-74.0060, 40.7128] as [number, number] },
       deliveryLocation: { coordinates: [-73.9851, 40.7589] as [number, number] },
@@ -228,34 +134,12 @@
       route: [],
       metadata: {},
       assignedAt: new Date(),
->>>>>>> bcb0c827
       createdAt: new Date(),
       updatedAt: new Date(),
     },
     {
-<<<<<<< HEAD
       id: "delivery-2",
-      onDemandId: "ondemand-1",
       driverId: "driver-1",
-      status: DriverStatus.EN_ROUTE_TO_CLIENT,
-      pickupLocation: { coordinates: [-73.9851, 40.7589] as [number, number] },
-      deliveryLocation: {
-        coordinates: [-73.9934, 40.7505] as [number, number],
-      },
-      estimatedArrival: new Date(Date.now() + 1800000),
-      actualArrival: undefined,
-      route: [],
-      proofOfDelivery: undefined,
-      actualDistanceKm: undefined,
-      routePolyline: undefined,
-      metadata: { customerName: "Customer B" },
-      assignedAt: new Date(Date.now() - 900000),
-      startedAt: new Date(Date.now() - 600000),
-      arrivedAt: undefined,
-      completedAt: undefined,
-=======
-      id: 'delivery-2',
-      driverId: 'driver-1',
       status: DriverStatus.EN_ROUTE_TO_CLIENT,
       pickupLocation: { coordinates: [-73.9851, 40.7589] as [number, number] },
       deliveryLocation: { coordinates: [-73.9934, 40.7505] as [number, number] },
@@ -263,7 +147,6 @@
       route: [],
       metadata: {},
       assignedAt: new Date(),
->>>>>>> bcb0c827
       createdAt: new Date(),
       updatedAt: new Date(),
     },
@@ -316,16 +199,12 @@
     });
 
     mockUseOfflineQueue.mockReturnValue({
-<<<<<<< HEAD
       offlineStatus: {
         isOnline: true,
         lastSync: new Date(),
         pendingUpdates: 0,
         syncInProgress: false,
       },
-=======
-      offlineStatus: { isOnline: true, lastSync: new Date(), pendingUpdates: 0, syncInProgress: false },
->>>>>>> bcb0c827
       queuedItems: 0,
       registerServiceWorker: jest.fn(),
       syncPendingItems: jest.fn(),
@@ -334,19 +213,11 @@
     // Default mock implementations for admin dashboard
     mockUseRealTimeTracking.mockReturnValue({
       activeDrivers: mockDrivers,
-<<<<<<< HEAD
       recentLocations: [],
       activeDeliveries: mockDeliveries,
       isConnected: true,
       error: null,
       reconnect: jest.fn(),
-=======
-      activeDeliveries: mockDeliveries,
-      recentLocations: [],
-      error: null,
-      reconnect: jest.fn(),
-      isConnected: true,
->>>>>>> bcb0c827
     });
   });
 
@@ -398,15 +269,9 @@
           id: "shift-1",
           driverId: "driver-1",
           startTime: new Date(),
-<<<<<<< HEAD
-          startLocation: { lat: 40.7128, lng: -74.006 },
+          startLocation: { lat: 40.7128, lng: -74.0060 },
+          status: "active" as const,
           totalDistanceKm: 0,
-          status: "active" as const,
-=======
-          startLocation: { lat: 40.7128, lng: -74.0060 },
-          status: 'active' as const,
-          totalDistanceKm: 0,
->>>>>>> bcb0c827
           deliveryCount: 0,
           breaks: [],
           metadata: {},
@@ -445,15 +310,9 @@
           id: "shift-1",
           driverId: "driver-1",
           startTime: new Date(),
-<<<<<<< HEAD
-          startLocation: { lat: 40.7128, lng: -74.006 },
+          startLocation: { lat: 40.7128, lng: -74.0060 },
+          status: "active" as const,
           totalDistanceKm: 0,
-          status: "active" as const,
-=======
-          startLocation: { lat: 40.7128, lng: -74.0060 },
-          status: 'active' as const,
-          totalDistanceKm: 0,
->>>>>>> bcb0c827
           deliveryCount: 0,
           breaks: [],
           metadata: {},
@@ -473,13 +332,7 @@
 
       // Mock active deliveries
       mockUseDriverDeliveries.mockReturnValue({
-<<<<<<< HEAD
-        activeDeliveries: mockDeliveries.filter(
-          (d) => d.status === DriverStatus.EN_ROUTE_TO_CLIENT,
-        ),
-=======
         activeDeliveries: [mockDeliveries[1]!], // in_transit delivery
->>>>>>> bcb0c827
         updateDeliveryStatus: mockUpdateDeliveryStatus,
         refreshDeliveries: jest.fn(),
         loading: false,
@@ -510,15 +363,9 @@
           id: "shift-1",
           driverId: "driver-1",
           startTime: new Date(),
-<<<<<<< HEAD
-          startLocation: { lat: 40.7128, lng: -74.006 },
+          startLocation: { lat: 40.7128, lng: -74.0060 },
+          status: "active" as const,
           totalDistanceKm: 0,
-          status: "active" as const,
-=======
-          startLocation: { lat: 40.7128, lng: -74.0060 },
-          status: 'active' as const,
-          totalDistanceKm: 0,
->>>>>>> bcb0c827
           deliveryCount: 0,
           breaks: [],
           metadata: {},
@@ -578,17 +425,10 @@
       const mockRefreshData = jest.fn();
       mockUseRealTimeTracking.mockReturnValue({
         activeDrivers: mockDrivers,
-<<<<<<< HEAD
         recentLocations: [],
         activeDeliveries: mockDeliveries,
         error: null,
-        reconnect: mockRefreshData,
-=======
-        activeDeliveries: mockDeliveries,
-      recentLocations: [],
-        error: null,
         reconnect: jest.fn(),
->>>>>>> bcb0c827
         isConnected: true,
       });
 
@@ -619,17 +459,10 @@
       const mockRefreshData = jest.fn();
       mockUseRealTimeTracking.mockReturnValue({
         activeDrivers: [],
-<<<<<<< HEAD
         recentLocations: [],
         activeDeliveries: [],
         error: "Connection lost",
-        reconnect: mockRefreshData,
-=======
-        activeDeliveries: [],
-        recentLocations: [],
-        error: 'Connection lost',
         reconnect: jest.fn(),
->>>>>>> bcb0c827
         isConnected: false,
       });
 
@@ -655,16 +488,12 @@
 
       // Mock offline status
       mockUseOfflineQueue.mockReturnValue({
-<<<<<<< HEAD
         offlineStatus: {
           isOnline: false,
           lastSync: new Date(),
           pendingUpdates: 2,
           syncInProgress: false,
         },
-=======
-        offlineStatus: { isOnline: false, lastSync: new Date(), pendingUpdates: 2, syncInProgress: false },
->>>>>>> bcb0c827
         queuedItems: 2,
         registerServiceWorker: jest.fn(),
         syncPendingItems: mockSyncOfflineData,
@@ -678,16 +507,12 @@
 
       // Mock coming back online
       mockUseOfflineQueue.mockReturnValue({
-<<<<<<< HEAD
         offlineStatus: {
           isOnline: true,
           lastSync: new Date(),
           pendingUpdates: 0,
           syncInProgress: false,
         },
-=======
-        offlineStatus: { isOnline: true, lastSync: new Date(), pendingUpdates: 0, syncInProgress: false },
->>>>>>> bcb0c827
         queuedItems: 0,
         registerServiceWorker: jest.fn(),
         syncPendingItems: mockSyncOfflineData,
@@ -703,16 +528,12 @@
       const mockAddToQueue = jest.fn();
 
       mockUseOfflineQueue.mockReturnValue({
-<<<<<<< HEAD
         offlineStatus: {
           isOnline: false,
           lastSync: new Date(),
           pendingUpdates: 0,
           syncInProgress: false,
         },
-=======
-        offlineStatus: { isOnline: false, lastSync: new Date(), pendingUpdates: 0, syncInProgress: false },
->>>>>>> bcb0c827
         queuedItems: 0,
         registerServiceWorker: jest.fn(),
         syncPendingItems: jest.fn(),
@@ -753,17 +574,10 @@
       const mockRefreshData = jest.fn();
       mockUseRealTimeTracking.mockReturnValue({
         activeDrivers: mockDrivers,
-<<<<<<< HEAD
         recentLocations: [],
         activeDeliveries: mockDeliveries,
         error: null,
-        reconnect: mockRefreshData,
-=======
-        activeDeliveries: mockDeliveries,
-      recentLocations: [],
-        error: null,
         reconnect: jest.fn(),
->>>>>>> bcb0c827
         isConnected: true,
       });
 
@@ -816,19 +630,11 @@
 
     it("handles delivery update errors", async () => {
       mockUseDriverDeliveries.mockReturnValue({
-<<<<<<< HEAD
-        activeDeliveries: mockDeliveries.slice(0, 1),
-        updateDeliveryStatus: jest
-          .fn()
-          .mockRejectedValue(new Error("Update failed")),
-=======
         activeDeliveries: [mockDeliveries[1]!],
         updateDeliveryStatus: jest.fn().mockRejectedValue(new Error('Update failed')),
         refreshDeliveries: jest.fn(),
->>>>>>> bcb0c827
         loading: false,
         error: "Failed to update delivery",
-        refreshDeliveries: jest.fn(),
       });
 
       render(<DriverTrackingPortal />);
@@ -843,52 +649,6 @@
     it("handles large numbers of drivers and deliveries efficiently", () => {
       const largeDrivers = Array.from({ length: 100 }, (_, i) => ({
         id: `driver-${i}`,
-<<<<<<< HEAD
-        userId: `user-${i}`,
-        employeeId: `EMP${i.toString().padStart(3, "0")}`,
-        vehicleNumber: `V${i.toString().padStart(3, "0")}`,
-        licenseNumber: `DL${i}${i}${i}${i}${i}${i}`,
-        phoneNumber: `+123456${i.toString().padStart(4, "0")}`,
-        isActive: true,
-        isOnDuty: i % 2 === 0,
-        lastKnownLocation:
-          i % 2 === 0
-            ? {
-                coordinates: [-74.006 + i * 0.001, 40.7128 + i * 0.001] as [
-                  number,
-                  number,
-                ],
-              }
-            : undefined,
-        lastLocationUpdate: i % 2 === 0 ? new Date() : undefined,
-        traccarDeviceId: i,
-        currentShift:
-          i % 2 === 0
-            ? {
-                id: `shift-${i}`,
-                driverId: `driver-${i}`,
-                startTime: new Date(Date.now() - 3600000),
-                startLocation: { lat: 40.7128, lng: -74.006 },
-                totalDistanceKm: Math.random() * 50,
-                deliveryCount: Math.floor(Math.random() * 10),
-                status: "active" as const,
-                breaks: [],
-                metadata: {},
-                createdAt: new Date(),
-                updatedAt: new Date(),
-              }
-            : undefined,
-        currentShiftId: i % 2 === 0 ? `shift-${i}` : undefined,
-        shiftStartTime:
-          i % 2 === 0 ? new Date(Date.now() - 3600000) : undefined,
-        vehicleInfo: {
-          number: `V${i.toString().padStart(3, "0")}`,
-          type: i % 3 === 0 ? "van" : i % 3 === 1 ? "car" : "truck",
-        },
-        deliveryCount: Math.floor(Math.random() * 10),
-        totalDistanceKm: Math.random() * 100,
-        activeDeliveries: Math.floor(Math.random() * 3),
-=======
         employeeId: `EMP${String(i).padStart(3, '0')}`,
         phoneNumber: `+1234567${String(i).padStart(3, '0')}`,
         isActive: true,
@@ -901,7 +661,6 @@
           number: `V${String(i).padStart(3, '0')}`,
           type: 'van',
         },
->>>>>>> bcb0c827
         metadata: {},
         createdAt: new Date(),
         updatedAt: new Date(),
@@ -950,13 +709,8 @@
 
       mockUseRealTimeTracking.mockReturnValue({
         activeDrivers: largeDrivers,
-<<<<<<< HEAD
-        recentLocations: [],
-        activeDeliveries: largeDeliveries,
-=======
         activeDeliveries: [],
         recentLocations: [],
->>>>>>> bcb0c827
         error: null,
         reconnect: jest.fn(),
         isConnected: true,
