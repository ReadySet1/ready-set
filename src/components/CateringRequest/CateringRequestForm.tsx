// User side

import React, { useCallback, useEffect, useState } from "react";
import { Controller, useForm } from "react-hook-form";
import toast from "react-hot-toast";
import { useRouter } from "next/navigation";
import Link from "next/link";
import { Session, SupabaseClient } from "@supabase/supabase-js";
import { CateringFormData, Address } from "@/types/catering";
import { CateringNeedHost } from "@/types/order";
import { createClient } from "@/utils/supabase/client";
import AddressManager from "../AddressManager";
import {
  Loader2,
  AlertCircle,
  Calendar,
  Clock,
  DollarSign,
  Users,
  Clipboard,
  MapPin,
  X,
} from "lucide-react";
import { useUploadFile, UploadedFile } from "@/hooks/use-upload-file";
import { FileWithPath } from "react-dropzone";
import { HostSection } from "./HostSection";
import { useUser } from "@/contexts/UserContext";
import { getOrderCreationRedirectRoute } from "@/utils/routing";
import OrderConfirmationModal from "./OrderConfirmationModal";

// Form field components
const InputField: React.FC<{
  control: any;
  name: string;
  label: string;
  type?: string;
  required?: boolean;
  optional?: boolean;
  rules?: any;
  rows?: number;
  placeholder?: string;
  icon?: React.ReactNode;
}> = ({
  control,
  name,
  label,
  type = "text",
  required = false,
  optional = false,
  rules = {},
  rows,
  placeholder,
  icon,
}) => (
  <div className="relative mb-4">
    <label
      htmlFor={name}
      className="mb-2 block text-sm font-medium text-gray-700"
    >
      {label}{" "}
      {optional ? (
        <span className="text-xs text-gray-500">(Optional)</span>
      ) : (
        ""
      )}
    </label>
    <Controller
      name={name}
      control={control}
      rules={{ required: required ? `${label} is required` : false, ...rules }}
      render={({ field, fieldState: { error } }) => (
        <div>
          <div className="relative">
            {icon && (
              <div className="absolute inset-y-0 left-0 flex items-center pl-3 text-gray-500">
                {icon}
              </div>
            )}
            {type === "textarea" ? (
              <textarea
                {...field}
                id={name}
                rows={rows || 3}
                className={`w-full rounded-md border ${
                  error ? "border-red-500" : "border-gray-300"
                } ${icon ? "pl-10" : "pl-3"} py-2 shadow-sm focus:border-blue-500 focus:ring-blue-500`}
                placeholder={placeholder}
              />
            ) : (
              <input
                {...field}
                id={name}
                type={type}
                className={`w-full rounded-md border ${
                  error ? "border-red-500" : "border-gray-300"
                } ${icon ? "pl-10" : "pl-3"} py-2 shadow-sm focus:border-blue-500 focus:ring-blue-500`}
                placeholder={placeholder}
              />
            )}
          </div>
          {error && (
            <p className="mt-1 text-xs text-red-500">{error.message}</p>
          )}
        </div>
      )}
    />
  </div>
);

const SelectField: React.FC<{
  control: any;
  name: string;
  label: string;
  options: { value: string; label: string }[];
  required?: boolean;
  optional?: boolean;
  icon?: React.ReactNode;
}> = ({
  control,
  name,
  label,
  options,
  required = false,
  optional = false,
  icon,
}) => (
  <div className="mb-4">
    <label
      htmlFor={name}
      className="mb-2 block text-sm font-medium text-gray-700"
    >
      {label}{" "}
      {optional ? (
        <span className="text-xs text-gray-500">(Optional)</span>
      ) : (
        ""
      )}
    </label>
    <Controller
      name={name}
      control={control}
      rules={{ required: required ? `${label} is required` : false }}
      render={({ field, fieldState: { error } }) => (
        <div>
          <div className="relative">
            {icon && (
              <div className="absolute inset-y-0 left-0 flex items-center pl-3 text-gray-500">
                {icon}
              </div>
            )}
            <select
              {...field}
              id={name}
              className={`w-full rounded-md border ${
                error ? "border-red-500" : "border-gray-300"
              } ${icon ? "pl-10" : "pl-3"} py-2 shadow-sm focus:border-blue-500 focus:ring-blue-500`}
            >
              <option value="">Select {label}</option>
              {options.map((option) => (
                <option key={option.value} value={option.value}>
                  {option.label}
                </option>
              ))}
            </select>
          </div>
          {error && (
            <p className="mt-1 text-xs text-red-500">{error.message}</p>
          )}
        </div>
      )}
    />
  </div>
);

// Form Component
interface ExtendedCateringFormData extends CateringFormData {
  attachments?: UploadedFile[];
  brokerage?: string;
  orderNumber: string;
  date: string;
  pickupTime: string;
  arrivalTime: string;
  completeTime?: string;
  headcount: string;
  needHost: CateringNeedHost;
  hoursNeeded: string;
  numberOfHosts?: string;
  clientAttention?: string;
  pickupNotes?: string;
  specialNotes?: string;
  orderTotal?: string;
  tip?: string;
  pickupAddress?: Address;
  deliveryAddress?: Address;
}

const BROKERAGE_OPTIONS = [
  { value: "Foodee", label: "Foodee" },
  { value: "Ez Cater", label: "Ez Cater" },
  { value: "Grubhub", label: "Grubhub" },
  { value: "Cater Cow", label: "Cater Cow" },
  { value: "Cater2me", label: "Cater2me" },
  { value: "Zero Cater", label: "Zero Cater" },
  { value: "Platterz", label: "Platterz" },
  { value: "Direct Delivery", label: "Direct Delivery" },
  {
    value: "CaterValley",
    label: "CaterValley ⚡",
    description: "Integrated partner with real-time updates",
  },
  { value: "Other", label: "Other" },
];

/**
 * CateringRequestForm
 * @param client Optional client object (used in admin mode to submit on behalf of a client)
 * @param isAdminMode If true, uses the provided client instead of the logged-in user
 */
interface CateringRequestFormProps {
  client?: import("@/types/client").Client;
  isAdminMode?: boolean;
}

const CateringRequestForm: React.FC<CateringRequestFormProps> = ({
  client,
  isAdminMode = false,
}) => {
  const router = useRouter();
  const { userRole } = useUser();
  const [supabase, setSupabase] = useState<SupabaseClient | null>(null);
  const [session, setSession] = useState<Session | null>(null);
  const [isInitializing, setIsInitializing] = useState(true);
  const [isSubmitting, setIsSubmitting] = useState(false);
  const [addresses, setAddresses] = useState<Address[]>([]);
  const [errorMessage, setErrorMessage] = useState<string | null>(null);
  const [uploadedFileKeys, setUploadedFileKeys] = useState<string[]>([]);
  const [showConfirmationModal, setShowConfirmationModal] = useState(false);
  const [orderConfirmation, setOrderConfirmation] = useState<{
    orderNumber: string;
    customerName: string;
    customerEmail: string;
    orderId: string;
    emailSent: boolean;
  } | null>(null);

  // Initialize Supabase client
  useEffect(() => {
    const initSupabase = async () => {
      try {
        const client = await createClient();
        setSupabase(client);
      } catch (error) {
        console.error("Error initializing Supabase client:", error);
        toast.error("Error connecting to the service. Please try again.");
        setIsInitializing(false);
      }
    };

    initSupabase();
  }, []);

  // Form initialization
  const { control, handleSubmit, watch, setValue, reset } =
    useForm<ExtendedCateringFormData>({
      defaultValues: {
        brokerage: "",
        orderNumber: "",
        date: new Date().toISOString().split("T")[0],
        pickupTime: "",
        arrivalTime: "",
        completeTime: "",
        headcount: "",
        needHost: CateringNeedHost.NO,
        hoursNeeded: "",
        numberOfHosts: "",
        clientAttention: "",
        pickupNotes: "",
        specialNotes: "",
        orderTotal: "",
        tip: "",
        pickupAddress: {
          id: "",
          street1: "",
          street2: null,
          city: "",
          state: "",
          zip: "",
          locationNumber: null,
          parkingLoading: null,
          isRestaurant: false,
          isShared: false,
        },
        deliveryAddress: {
          id: "",
          street1: "",
          street2: null,
          city: "",
          state: "",
          zip: "",
          locationNumber: null,
          parkingLoading: null,
          isRestaurant: false,
          isShared: false,
        },
        attachments: [],
      },
    });

  // Fetch Supabase session when client is initialized
  useEffect(() => {
    if (!supabase) return;

    const fetchSession = async () => {
      try {
        const { data, error } = await supabase.auth.getSession();
        if (error) throw error;
        setSession(data.session);
      } catch (error) {
        console.error("Error fetching session:", error);
      } finally {
        setIsInitializing(false);
      }
    };

    fetchSession();

    // Set up listener for auth changes
    const {
      data: { subscription },
    } = supabase.auth.onAuthStateChange((_event, newSession) => {
      setSession(newSession);
    });

    return () => {
      subscription.unsubscribe();
    };
  }, [supabase]);

  const handleAddressesLoaded = useCallback((loadedAddresses: Address[]) => {
        setAddresses(loadedAddresses);
  }, []);

  const needHost = watch("needHost");

  // Initialize file upload hook
  const {
    onUpload,
    uploadedFiles,
    progresses,
    isUploading,
    tempEntityId,
    updateEntityId,
    deleteFile,
  } = useUploadFile({
    bucketName: "fileUploader",
    maxFileCount: 5,
    maxFileSize: 10 * 1024 * 1024,
    allowedFileTypes: [
      "application/pdf",
      "image/jpeg",
      "image/png",
      "image/webp",
      "application/msword",
      "application/vnd.openxmlformats-officedocument.wordprocessingml.document",
    ],
    category: "catering",
    entityType: "catering_request",
    userId: session?.user?.id,
  });

  // Updated cleanupUploadedFiles function with safety check
  const cleanupUploadedFiles = useCallback(
    async (fileKeys: string[]) => {
      if (!fileKeys.length) return;

      try {
                const response = await fetch("/api/file-uploads/cleanup", {
          method: "POST",
          headers: {
            "Content-Type": "application/json",
          },
          body: JSON.stringify({
            fileKeys,
            entityId: tempEntityId,
            entityType: "catering_request",
          }),
        });

        if (!response.ok) {
          const errorData = await response.json().catch(() => ({}));
          console.error("Error response from cleanup API:", errorData);
          throw new Error(errorData.error || "Failed to clean up files");
        }

        const result = await response.json();
              } catch (error) {
        console.error("Error cleaning up files:", error);
      }
    },
    [tempEntityId],
  );

  // Handle window/tab close - cleanup orphaned files
  // Updated useEffect for beforeUnload
  useEffect(() => {
    const handleBeforeUnload = (e: BeforeUnloadEvent) => {
      // Only show dialog and cleanup if we have files AND we're not submitting the form
      if (uploadedFileKeys.length > 0 && !isSubmitting) {
        // Show browser's default "Changes you made may not be saved" dialog
        e.preventDefault();
        e.returnValue = "";

        // Only attempt cleanup for files that aren't being submitted
        cleanupUploadedFiles(uploadedFileKeys);
      }
    };

    window.addEventListener("beforeunload", handleBeforeUnload);
    return () => {
      window.removeEventListener("beforeunload", handleBeforeUnload);
      // Cleanup if component unmounts without submission
      if (uploadedFileKeys.length > 0 && !isSubmitting) {
        cleanupUploadedFiles(uploadedFileKeys);
      }
    };
  }, [uploadedFileKeys, isSubmitting, cleanupUploadedFiles]);

  // Handle file upload
  const handleFileUpload = async (
    event: React.ChangeEvent<HTMLInputElement>,
  ) => {
    if (!event.target.files?.length) return;

    const files = Array.from(event.target.files) as FileWithPath[];
    try {
            const result = await onUpload(files);
      
      // Set uploaded files to form data
      setValue("attachments", result);

      // Track file keys for potential cleanup
      const newFileKeys = result.map((file) => file.key);
      setUploadedFileKeys((prev) => [...prev, ...newFileKeys]);
    } catch (error) {
      console.error("Upload error:", error);
      toast.error(
        error instanceof Error
          ? `Upload failed: ${error.message}`
          : "Failed to upload files. Please try again.",
      );
    }
  };

  // Remove file handler
  const removeFile = async (fileToRemove: UploadedFile) => {
    try {
      
      // Remove from UI immediately
      const updatedFiles = uploadedFiles.filter(
        (file) => file.key !== fileToRemove.key,
      );
      setValue("attachments", updatedFiles);

      // Remove from tracked keys
      setUploadedFileKeys((prev) =>
        prev.filter((key) => key !== fileToRemove.key),
      );

      // Delete the file
      await deleteFile(fileToRemove.key);
          } catch (error) {
      console.error("Error removing file:", error);
      toast.error("Failed to remove file. Please try again.");
    }
  };

  const onSubmit = async (data: ExtendedCateringFormData) => {
    
    // In admin mode, require a client prop
    if (isAdminMode && !client) {
      toast.error("A client must be selected for admin submission.");
      return;
    }
    if (!isAdminMode && !session?.user?.id) {
      setErrorMessage("Please log in to submit an order");
      return;
    }

    setIsSubmitting(true);
    setErrorMessage("");
    const userId = session?.user?.id;
    try {
      const response = await fetch("/api/catering-requests", {
        method: "POST",
        headers: {
          "Content-Type": "application/json",
        },
        body: JSON.stringify({
          ...data,
          attachments: data.attachments,
          userId,
          clientId: isAdminMode && client ? client.id : undefined,
        }),
      });

      let responseData: any = null;
      try {
        responseData = await response.json();
      } catch (jsonErr) {
        responseData = {};
      }

      if (!response.ok) {
        if (response.status === 400) {
          const errorMessage = responseData.message || "Invalid request data";
          console.error("API validation error:", responseData);
          setErrorMessage(errorMessage);
          return;
        } else if (response.status === 401) {
          setErrorMessage("Please log in to submit an order");
          return;
        } else if (response.status === 409) {
          setErrorMessage("This order number already exists");
          return;
        } else {
          console.error("API error response:", responseData);
          setErrorMessage(responseData.message || "Failed to submit order");
          return;
        }
      }

      
      // IMPORTANT FIX: Update the file entity IDs to link them to the catering request
      if (responseData.orderId && uploadedFiles.length > 0) {
                try {
          await updateEntityId(responseData.orderId);
                  } catch (fileUpdateError) {
          console.error(
            "Error linking files to catering request:",
            fileUpdateError,
          );
          // Don't fail the whole submission, just log the error
        }
      }

      // Get customer info for modal
      const customerName = session?.user?.user_metadata?.name || session?.user?.email?.split('@')[0] || 'Customer';
      const customerEmail = session?.user?.email || '';

      // Set order confirmation data and show modal
      setOrderConfirmation({
        orderNumber: data.orderNumber,
        customerName: customerName,
        customerEmail: customerEmail,
        orderId: responseData.orderId,
        emailSent: responseData.emailSent !== false, // Default to true if not specified
      });
      setShowConfirmationModal(true);

      reset();
      setErrorMessage("");
<<<<<<< HEAD

      // --- Redirect based on user role instead of hardcoded vendor dashboard ---
      const redirectRoute = getOrderCreationRedirectRoute(userRole);
            router.push(redirectRoute);
      // --- End Redirect Logic ---
=======
>>>>>>> 0b3cbe4a
    } catch (error) {
      console.error("Error submitting order:", error);
      setErrorMessage(
        error instanceof Error ? error.message : "An unexpected error occurred",
      );
    } finally {
      setIsSubmitting(false);
    }
  };

  // --- Return the form JSX ---
  return (
    <form
      onSubmit={handleSubmit(onSubmit)}
      className="mx-auto max-w-3xl rounded-lg bg-white p-6 shadow-md"
    >
      {errorMessage && (
        <div className="mb-6 flex rounded-md bg-red-50 p-4 text-red-700">
          <AlertCircle className="h-5 w-5 text-red-400" />
          <div className="ml-3">{errorMessage}</div>
        </div>
      )}

      <div className="mb-6">
        <h3 className="mb-4 border-b border-gray-200 pb-2 text-lg font-medium text-gray-800">
          Pickup Location
        </h3>
        <AddressManager
          onAddressesLoaded={handleAddressesLoaded}
          onAddressSelected={(addressId) => {
            const selectedAddress = addresses.find(
              (addr) => addr.id === addressId,
            );
            if (selectedAddress) {
              setValue("pickupAddress", selectedAddress);
            }
          }}
          showFilters={true}
          showManagementButtons={true}
        />
      </div>

      <div className="mb-8 grid gap-6 md:grid-cols-2">
        <SelectField
          control={control}
          name="brokerage"
          label="Brokerage / Direct"
          options={BROKERAGE_OPTIONS}
          required
          icon={<Clipboard size={16} />}
        />
        <InputField
          control={control}
          name="orderNumber"
          label="Order Number"
          required
          placeholder="e.g., ORD-12345"
          icon={<Clipboard size={16} />}
        />
      </div>

      <div className="mb-8 grid gap-6 md:grid-cols-2">
        <InputField
          control={control}
          name="date"
          label="Date"
          type="date"
          required
          icon={<Calendar size={16} />}
        />
        <InputField
          control={control}
          name="headcount"
          label="Headcount"
          type="number"
          placeholder="Number of people"
          required
          icon={<Users size={16} />}
        />
      </div>

      <div className="mb-8 grid gap-6 md:grid-cols-3">
        <InputField
          control={control}
          name="pickupTime"
          label="Pick Up Time"
          type="time"
          required
          icon={<Clock size={16} />}
        />
        <InputField
          control={control}
          name="arrivalTime"
          label="Arrival Time"
          type="time"
          required
          icon={<Clock size={16} />}
        />
        <InputField
          control={control}
          name="completeTime"
          label="Complete Time"
          type="time"
          optional
          icon={<Clock size={16} />}
        />
      </div>

      <div className="mb-8 rounded-lg bg-gray-50 p-6">
        <div className="mb-6">
          <label className="mb-2 block text-sm font-medium text-gray-700">
            Do you need a Host?
          </label>
          <Controller
            name="needHost"
            control={control}
            render={({ field }) => (
              <div className="flex space-x-6">
                <label className="flex items-center">
                  <input
                    type="radio"
                    {...field}
                    value={CateringNeedHost.YES}
                    checked={field.value === CateringNeedHost.YES}
                    className="mr-3 h-5 w-5 border-gray-300 text-blue-600 focus:ring-blue-500"
                  />
                  <span className="text-sm text-gray-700">Yes</span>
                </label>
                <label className="flex items-center">
                  <input
                    type="radio"
                    {...field}
                    value={CateringNeedHost.NO}
                    checked={field.value === CateringNeedHost.NO}
                    className="mr-3 h-5 w-5 border-gray-300 text-blue-600 focus:ring-blue-500"
                  />
                  <span className="text-sm text-gray-700">No</span>
                </label>
              </div>
            )}
          />
        </div>
        <HostSection control={control} needHost={needHost} />
      </div>

      <div className="mb-8">
        <InputField
          control={control}
          name="clientAttention"
          label="Client / Attention"
          required
          placeholder="Enter client name or attention"
          icon={<Users size={16} />}
        />
      </div>

      <div className="mb-8">
        <h3 className="mb-5 border-b border-gray-200 pb-3 text-lg font-medium text-gray-800">
          Delivery Details
        </h3>
        <AddressManager
          onAddressesLoaded={handleAddressesLoaded}
          onAddressSelected={(addressId) => {
            const selectedAddress = addresses.find(
              (addr) => addr.id === addressId,
            );
            if (selectedAddress) {
              setValue("deliveryAddress", selectedAddress);
            }
          }}
          showFilters={true}
          showManagementButtons={true}
        />
      </div>

      <div className="mb-8 grid gap-6 md:grid-cols-2">
        <InputField
          control={control}
          name="orderTotal"
          label="Order Total ($)"
          type="number"
          required
          placeholder="0.00"
          rules={{ min: { value: 0, message: "Order total must be positive" } }}
          icon={<DollarSign size={16} />}
        />
        <InputField
          control={control}
          name="tip"
          label="Tip ($)"
          type="number"
          optional
          placeholder="0.00"
          rules={{
            validate: (value: string | undefined) => {
              if (value === undefined || value === "") return true;
              const num = parseFloat(value);
              return (
                (!isNaN(num) && num >= 0) ||
                "Tip must be a positive number or empty"
              );
            },
          }}
          icon={<DollarSign size={16} />}
        />
      </div>

      <div className="mb-8">
        <h3 className="mb-5 border-b border-gray-200 pb-3 text-lg font-medium text-gray-800">
          Additional Notes
        </h3>
        <div className="grid gap-6 md:grid-cols-2">
          <InputField
            control={control}
            name="pickupNotes"
            label="Pick Up Notes"
            type="textarea"
            rows={3}
            optional
            placeholder="Any special instructions for pickup"
          />
          <InputField
            control={control}
            name="specialNotes"
            label="Special Notes"
            type="textarea"
            rows={3}
            optional
            placeholder="Any other special requests or instructions"
          />
        </div>
      </div>
      {/*
      <div className="mb-8 space-y-4">
        <h3 className="mb-5 border-b border-gray-200 pb-3 text-lg font-medium text-gray-800">
          Attachments
        </h3>
        <div className="space-y-2">
          <input
            type="file"
            onChange={handleFileUpload}
            multiple
            accept=".pdf,.doc,.docx,.jpg,.jpeg,.png,.webp"
            className="block w-full text-sm text-gray-500 file:mr-4 file:rounded-md file:border-0 file:bg-blue-50 file:px-4 file:py-2 file:text-sm file:font-medium file:text-blue-700 hover:file:bg-blue-100 disabled:cursor-not-allowed disabled:opacity-50"
            disabled={isUploading || isSubmitting}
          />
          <p className="text-xs text-gray-500">
            Maximum 5 files. Supported formats: PDF, Word, JPEG, PNG, WebP. Max
            size: 10MB per file.
          </p>
        </div>

        <div className="space-y-2">
          {uploadedFiles?.map((file: UploadedFile) => (
            <div
              key={file.key}
              className="flex items-center justify-between rounded-md border border-gray-200 p-2"
            >
              <div className="flex items-center space-x-2">
                <span className="text-sm text-gray-700">{file.name}</span>
                {progresses && progresses[file.name] !== undefined && (
                  <span className="text-xs text-gray-500">
                    {Math.round(progresses[file.name])}%
                  </span>
                )}
              </div>
              <button
                type="button"
                onClick={() => removeFile(file)}
                className="text-gray-400 hover:text-gray-600"
                disabled={isUploading || isSubmitting}
              >
                <X className="h-4 w-4" />
              </button>
            </div>
          ))}
        </div>
      </div> */}

      <div className="mt-8 flex items-center justify-center">
        <button
          type="submit"
          disabled={isSubmitting}
          className={`relative w-full rounded-md px-6 py-3 font-medium text-white transition ${
            isSubmitting
              ? "cursor-not-allowed bg-blue-400"
              : "bg-blue-600 hover:bg-blue-700"
          }`}
        >
          <div
            className={`flex items-center justify-center ${isSubmitting ? "opacity-0" : ""}`}
          >
            Submit Catering Request
          </div>
          {isSubmitting && (
            <div className="absolute inset-0 flex items-center justify-center">
              <Loader2 className="h-5 w-5 animate-spin text-white" />
              <span className="ml-2">Submitting...</span>
            </div>
          )}
        </button>
      </div>

      {/* Order Confirmation Modal */}
      {orderConfirmation && (
        <OrderConfirmationModal
          isOpen={showConfirmationModal}
          onClose={() => {
            setShowConfirmationModal(false);
            // Redirect after modal is closed
            const redirectRoute = getOrderCreationRedirectRoute(userRole);
            router.push(redirectRoute);
          }}
          orderNumber={orderConfirmation.orderNumber}
          customerName={orderConfirmation.customerName}
          customerEmail={orderConfirmation.customerEmail}
          orderId={orderConfirmation.orderId}
          emailSent={orderConfirmation.emailSent}
        />
      )}
    </form>
  );
};

export default CateringRequestForm;<|MERGE_RESOLUTION|>--- conflicted
+++ resolved
@@ -559,14 +559,6 @@
 
       reset();
       setErrorMessage("");
-<<<<<<< HEAD
-
-      // --- Redirect based on user role instead of hardcoded vendor dashboard ---
-      const redirectRoute = getOrderCreationRedirectRoute(userRole);
-            router.push(redirectRoute);
-      // --- End Redirect Logic ---
-=======
->>>>>>> 0b3cbe4a
     } catch (error) {
       console.error("Error submitting order:", error);
       setErrorMessage(
