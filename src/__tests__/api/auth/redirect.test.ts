--- conflicted
+++ resolved
@@ -191,11 +191,7 @@
       const response = await GET(request);
       const data = await response.json();
 
-<<<<<<< HEAD
       // data: URLs parse successfully but hostname isn't in allowed domains
-=======
-      // data: URLs are parsed as valid URLs but their "hostname" isn't in allowed domains
->>>>>>> d5b95a10
       expect(response.status).toBe(403);
       expect(data.error).toBe('Unauthorized redirect destination');
     });
@@ -205,11 +201,7 @@
       const response = await GET(request);
       const data = await response.json();
 
-<<<<<<< HEAD
       // javascript: URLs parse successfully but hostname isn't in allowed domains
-=======
-      // javascript: URLs are parsed as valid URLs but their "hostname" isn't in allowed domains
->>>>>>> d5b95a10
       expect(response.status).toBe(403);
       expect(data.error).toBe('Unauthorized redirect destination');
     });
@@ -219,11 +211,7 @@
       const response = await GET(request);
       const data = await response.json();
 
-<<<<<<< HEAD
       // file: URLs parse successfully but hostname isn't in allowed domains
-=======
-      // file: URLs are parsed as valid URLs but their "hostname" isn't in allowed domains
->>>>>>> d5b95a10
       expect(response.status).toBe(403);
       expect(data.error).toBe('Unauthorized redirect destination');
     });
@@ -258,13 +246,8 @@
   });
 
   describe('🔒 Protocol-based Attack Prevention', () => {
-<<<<<<< HEAD
     it('should reject ftp protocol', async () => {
       // Using external domain since localhost is allowed
-=======
-    it('should reject ftp protocol for non-allowed domains', async () => {
-      // Use a non-allowed domain to test ftp rejection
->>>>>>> d5b95a10
       const request = createRedirectRequest('ftp://evil.com/file');
       const response = await GET(request);
       const data = await response.json();
@@ -279,14 +262,9 @@
       const response = await GET(request);
       const data = await response.json();
 
-<<<<<<< HEAD
       // mailto: URLs parse successfully but hostname isn't in allowed domains
       expect(response.status).toBe(403);
-=======
-      // mailto: URLs have hostname that isn't in allowed domains
-      expect(response.status).toBe(403);
-      expect(data.error).toBe('Unauthorized redirect destination');
->>>>>>> d5b95a10
+      expect(data.error).toBe('Unauthorized redirect destination');
     });
 
     it('should reject custom protocols', async () => {
@@ -294,14 +272,9 @@
       const response = await GET(request);
       const data = await response.json();
 
-<<<<<<< HEAD
       // Custom protocol URLs parse successfully but hostname isn't in allowed domains
       expect(response.status).toBe(403);
-=======
-      // custom protocols have hostname that isn't in allowed domains
-      expect(response.status).toBe(403);
-      expect(data.error).toBe('Unauthorized redirect destination');
->>>>>>> d5b95a10
+      expect(data.error).toBe('Unauthorized redirect destination');
     });
   });
 
