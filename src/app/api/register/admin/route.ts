import { NextResponse } from "next/server";
import bcrypt from "bcryptjs";
import crypto from "crypto";
import { validateAdminRole } from "@/middleware/authMiddleware";
import { createClient, createAdminClient } from "@/utils/supabase/server";
import { prisma } from "@/utils/prismaDB";
import { Prisma } from '@prisma/client';
import { UserStatus, UserType, PrismaClientKnownRequestError } from '@/types/prisma';
import { sendUserWelcomeEmail } from "@/services/email-notification";

interface AdminRegistrationRequest {
  name: string;
  email: string;
  phoneNumber: string;
  userType: 'driver' | 'helpdesk';
  street1: string;
  street2?: string;
  city: string;
  state: string;
  zip: string;
  notes?: string;
  password?: string;
  generateTemporaryPassword: boolean;
}

<<<<<<< HEAD
const resend = new Resend(process.env.RESEND_API_KEY);

const sendRegistrationEmail = async (
  email: string,
  temporaryPassword: string,
) => {
  const body = `
      <h1>Welcome to Ready Set Platform</h1>
      <p>Your account has been successfully created. Here are your login details:</p>
      <p><strong>Email:</strong> ${email}</p>
      <p><strong>Temporary Password:</strong> ${temporaryPassword}</p>
      <p>For security reasons, you will be required to change your password upon your first login.</p>
      <p>Please click on the following link to log in:</p>
      <a href="${process.env.NEXT_PUBLIC_SITE_URL}/login">Login</a>
      <p>If you did not request this account, please ignore this email.</p>
    `;

  try {
    await resend.emails.send({
      to: email,
      from: process.env.EMAIL_FROM || "solutions@updates.readysetllc.com",
      subject: "Welcome to Our Platform - Account Created",
      html: body,
    });
      } catch (error) {
    console.error("Error sending registration email:", error);
    throw new Error("Failed to send registration email");
  }
};
=======
// Email sending is now handled by the unified notification service
>>>>>>> 0b3cbe4a

export async function POST(request: Request) {
  try {
    // Validate admin role
    const validationError = await validateAdminRole(request);
    if (validationError) return validationError;

    const body: AdminRegistrationRequest = await request.json();

    // Validate required fields
    const requiredFields = ['name', 'email', 'phoneNumber', 'userType', 'street1', 'city', 'state', 'zip'];
    const missingFields = requiredFields.filter(field => !body[field as keyof AdminRegistrationRequest]);
    
    if (missingFields.length > 0) {
      return NextResponse.json(
        { error: "Missing required fields", missingFields },
        { status: 400 }
      );
    }

    // Validate password if custom password is provided
    if (!body.generateTemporaryPassword) {
      if (!body.password || body.password.length < 6) {
        return NextResponse.json(
          { error: "Password must be at least 6 characters long" },
          { status: 400 }
        );
      }
    }

    // Check if user already exists
    const existingUser = await prisma.profile.findUnique({
      where: { email: body.email.toLowerCase() },
    });

    if (existingUser) {
      return NextResponse.json(
        { error: "User already exists!" },
        { status: 400 }
      );
    }

    // Get password to use
    const password = body.generateTemporaryPassword 
      ? crypto.randomBytes(4).toString("hex") 
      : body.password;
      
    // Create user in Supabase first
    const supabase = await createAdminClient();
    const { data: authData, error: supabaseError } = await supabase.auth.admin.createUser({
      email: body.email.toLowerCase(),
      password: password,
      email_confirm: true
    });

    if (supabaseError) {
      console.error("Error creating user in Supabase:", supabaseError);
      return NextResponse.json(
        { error: "Failed to create user account", details: supabaseError.message },
        { status: 500 }
      );
    }

    if (!authData.user) {
      return NextResponse.json(
        { error: "Failed to create user account" },
        { status: 500 }
      );
    }

          // Create user in your database with the Supabase UUID as the ID
    const userData: any = {
      id: authData.user.id,
      email: body.email.toLowerCase(),
      name: body.name,
      contactNumber: body.phoneNumber,
      type: body.userType.toUpperCase() as UserType,
      status: UserStatus.PENDING,
      street1: body.street1,
      street2: body.street2,
      city: body.city,
      state: body.state,
      zip: body.zip,
      sideNotes: body.notes,
      isTemporaryPassword: body.generateTemporaryPassword,
      createdAt: new Date(),
      updatedAt: new Date(),
    };

    const newUser = await prisma.profile.create({
      data: userData,
    });

    // Create default address
    await prisma.address.create({
      data: {
        name: "Main Address",
        street1: body.street1,
        street2: body.street2,
        city: body.city,
        state: body.state,
        zip: body.zip,
        isRestaurant: false,
        isShared: false,
        createdBy: newUser.id,
      },
    });

    // Create userAddress relation
    const address = await prisma.address.findFirst({
      where: { createdBy: newUser.id },
      select: { id: true },
    });

    if (address) {
      await prisma.userAddress.create({
        data: {
          userId: newUser.id,
          addressId: address.id,
          alias: "Main Address",
          isDefault: true,
        },
      });
    }

    // Send registration email with temporary password if applicable
    let emailSent = false;
    if (newUser.email && body.generateTemporaryPassword) {
      // Only send email with password if using temporary password
      try {
        emailSent = await sendUserWelcomeEmail({
          email: newUser.email,
          name: body.name,
          userType: body.userType as 'driver' | 'helpdesk' | 'admin' | 'super_admin',
          temporaryPassword: password as string,
          isAdminCreated: true,
        });
      } catch (emailError) {
        console.error("Failed to send activation email:", emailError);
        // Don't fail the request if email fails, but log it
        emailSent = false;
      }
    }

    return NextResponse.json(
      {
        message: "User created successfully! Login instructions sent via email.",
        user: {
          id: newUser.id,
          name: newUser.name,
          email: newUser.email,
          type: newUser.type,
        },
        emailSent: emailSent,
      },
      { status: 200 }
    );
  } catch (error) {
    console.error("Admin registration error:", error);
    if (error instanceof PrismaClientKnownRequestError) {
      return NextResponse.json(
        { error: "Database error" },
        { status: 500 }
      );
    }
    if (error instanceof Error) {
      return NextResponse.json(
        { error: error.message },
        { status: 500 }
      );
    }
    return NextResponse.json(
      { error: "An unexpected error occurred" },
      { status: 500 }
    );
  }
}<|MERGE_RESOLUTION|>--- conflicted
+++ resolved
@@ -23,39 +23,7 @@
   generateTemporaryPassword: boolean;
 }
 
-<<<<<<< HEAD
-const resend = new Resend(process.env.RESEND_API_KEY);
-
-const sendRegistrationEmail = async (
-  email: string,
-  temporaryPassword: string,
-) => {
-  const body = `
-      <h1>Welcome to Ready Set Platform</h1>
-      <p>Your account has been successfully created. Here are your login details:</p>
-      <p><strong>Email:</strong> ${email}</p>
-      <p><strong>Temporary Password:</strong> ${temporaryPassword}</p>
-      <p>For security reasons, you will be required to change your password upon your first login.</p>
-      <p>Please click on the following link to log in:</p>
-      <a href="${process.env.NEXT_PUBLIC_SITE_URL}/login">Login</a>
-      <p>If you did not request this account, please ignore this email.</p>
-    `;
-
-  try {
-    await resend.emails.send({
-      to: email,
-      from: process.env.EMAIL_FROM || "solutions@updates.readysetllc.com",
-      subject: "Welcome to Our Platform - Account Created",
-      html: body,
-    });
-      } catch (error) {
-    console.error("Error sending registration email:", error);
-    throw new Error("Failed to send registration email");
-  }
-};
-=======
 // Email sending is now handled by the unified notification service
->>>>>>> 0b3cbe4a
 
 export async function POST(request: Request) {
   try {
