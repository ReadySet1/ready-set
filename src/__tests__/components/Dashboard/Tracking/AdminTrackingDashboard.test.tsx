<<<<<<< HEAD
import React from "react";
import { render, screen, fireEvent, waitFor } from "@testing-library/react";
import userEvent from "@testing-library/user-event";
import AdminTrackingDashboard from "@/components/Dashboard/Tracking/AdminTrackingDashboard";
import { useRealTimeTracking } from "@/hooks/tracking/useRealTimeTracking";
import { DriverStatus } from "@/types/user";
=======
import React from 'react';
import { render, screen, fireEvent, waitFor } from '@testing-library/react';
import userEvent from '@testing-library/user-event';
import AdminTrackingDashboard from '@/components/Dashboard/Tracking/AdminTrackingDashboard';
import { useRealTimeTracking } from '@/hooks/tracking/useRealTimeTracking';
import { DriverStatus } from '@/types/user';
>>>>>>> bcb0c827

// Mock the tracking hook
jest.mock("@/hooks/tracking/useRealTimeTracking");

// Mock the hooks
const mockUseRealTimeTracking = useRealTimeTracking as jest.MockedFunction<
  typeof useRealTimeTracking
>;

// Mock map components
jest.mock("@/components/Dashboard/Tracking/LiveDriverMap", () => {
  return function MockLiveDriverMap({ drivers, deliveries }: any) {
    return (
      <div data-testid="live-driver-map">
        <div>Live Driver Map</div>
        <div>Drivers: {drivers?.length || 0}</div>
        <div>Deliveries: {deliveries?.length || 0}</div>
      </div>
    );
  };
});

jest.mock("@/components/Dashboard/Tracking/DriverStatusList", () => {
  return function MockDriverStatusList({ drivers, onDriverSelect }: any) {
    return (
      <div data-testid="driver-status-list">
        <div>Driver Status List</div>
        {drivers?.map((driver: any) => (
          <button
            key={driver.id}
            onClick={() => onDriverSelect?.(driver)}
            data-testid={`driver-${driver.id}`}
          >
            {driver.name}
          </button>
        ))}
      </div>
    );
  };
});

jest.mock("@/components/Dashboard/Tracking/DeliveryAssignmentPanel", () => {
  return function MockDeliveryAssignmentPanel({ deliveries, onAssign }: any) {
    return (
      <div data-testid="delivery-assignment-panel">
        <div>Delivery Assignment Panel</div>
        {deliveries?.map((delivery: any) => (
          <button
            key={delivery.id}
            onClick={() => onAssign?.(delivery)}
            data-testid={`delivery-${delivery.id}`}
          >
            {delivery.id}
          </button>
        ))}
      </div>
    );
  };
});

describe("AdminTrackingDashboard", () => {
  const mockDrivers = [
    {
<<<<<<< HEAD
      id: "driver-1",
      userId: "user-1",
      employeeId: "EMP001",
      vehicleNumber: "V001",
      licenseNumber: "DL123456",
      phoneNumber: "+1234567890",
      isActive: true,
      isOnDuty: true,
      lastKnownLocation: {
        coordinates: [-74.006, 40.7128] as [number, number], // [lng, lat]
      },
      lastLocationUpdate: new Date(),
      traccarDeviceId: 1,
      currentShift: {
        id: "shift-1",
        driverId: "driver-1",
        startTime: new Date(Date.now() - 3600000), // 1 hour ago
        startLocation: { lat: 40.7128, lng: -74.006 },
        totalDistanceKm: 15.5,
        deliveryCount: 2,
        status: "active" as const,
        breaks: [],
        metadata: {},
        createdAt: new Date(),
        updatedAt: new Date(),
      },
      currentShiftId: "shift-1",
      shiftStartTime: new Date(Date.now() - 3600000),
=======
      id: 'driver-1',
      employeeId: 'EMP001',
      phoneNumber: '+1234567890',
      isActive: true,
      isOnDuty: true,
      lastKnownLocation: {
        coordinates: [-74.0060, 40.7128] as [number, number], // [lng, lat]
      },
      lastLocationUpdate: new Date(),
>>>>>>> bcb0c827
      vehicleInfo: {
        number: "V001",
        type: "van",
      },
<<<<<<< HEAD
      deliveryCount: 2,
      totalDistanceKm: 15.5,
      activeDeliveries: 1,
=======
>>>>>>> bcb0c827
      metadata: {},
      createdAt: new Date(),
      updatedAt: new Date(),
    },
    {
<<<<<<< HEAD
      id: "driver-2",
      userId: "user-2",
      employeeId: "EMP002",
      vehicleNumber: "V002",
      licenseNumber: "DL789012",
      phoneNumber: "+0987654321",
=======
      id: 'driver-2',
      employeeId: 'EMP002',
      phoneNumber: '+0987654321',
>>>>>>> bcb0c827
      isActive: true,
      isOnDuty: false,
      lastKnownLocation: undefined,
      lastLocationUpdate: undefined,
<<<<<<< HEAD
      traccarDeviceId: 2,
      currentShift: undefined,
      currentShiftId: undefined,
      shiftStartTime: undefined,
=======
>>>>>>> bcb0c827
      vehicleInfo: {
        number: "V002",
        type: "car",
      },
<<<<<<< HEAD
      deliveryCount: 0,
      totalDistanceKm: 0,
      activeDeliveries: 0,
=======
>>>>>>> bcb0c827
      metadata: {},
      createdAt: new Date(),
      updatedAt: new Date(),
    },
  ];

  const mockDeliveries = [
    {
<<<<<<< HEAD
      id: "delivery-1",
      cateringRequestId: "catering-1",
      driverId: "driver-1",
      status: DriverStatus.ASSIGNED,
      pickupLocation: {
        coordinates: [-74.006, 40.7128] as [number, number], // [lng, lat]
      },
      deliveryLocation: {
        coordinates: [-73.9851, 40.7589] as [number, number], // [lng, lat]
      },
      estimatedArrival: new Date(Date.now() + 3600000),
      actualArrival: undefined,
      route: [],
      proofOfDelivery: undefined,
      actualDistanceKm: undefined,
      routePolyline: undefined,
      metadata: { customerName: "Customer A" },
      assignedAt: new Date(Date.now() - 1800000),
      startedAt: undefined,
      arrivedAt: undefined,
      completedAt: undefined,
=======
      id: 'delivery-1',
      driverId: 'driver-1',
      status: DriverStatus.ASSIGNED,
      pickupLocation: { coordinates: [-74.0060, 40.7128] as [number, number] },
      deliveryLocation: { coordinates: [-73.9851, 40.7589] as [number, number] },
      estimatedArrival: new Date(Date.now() + 3600000),
      route: [],
      metadata: {},
      assignedAt: new Date(),
>>>>>>> bcb0c827
      createdAt: new Date(),
      updatedAt: new Date(),
    },
    {
<<<<<<< HEAD
      id: "delivery-2",
      onDemandId: "ondemand-1",
      driverId: "driver-1",
      status: DriverStatus.EN_ROUTE_TO_CLIENT,
      pickupLocation: {
        coordinates: [-73.9851, 40.7589] as [number, number], // [lng, lat]
      },
      deliveryLocation: {
        coordinates: [-73.9934, 40.7505] as [number, number], // [lng, lat]
      },
      estimatedArrival: new Date(Date.now() + 1800000),
      actualArrival: undefined,
      route: [],
      proofOfDelivery: undefined,
      actualDistanceKm: undefined,
      routePolyline: undefined,
      metadata: { customerName: "Customer B" },
      assignedAt: new Date(Date.now() - 900000),
      startedAt: new Date(Date.now() - 600000),
      arrivedAt: undefined,
      completedAt: undefined,
=======
      id: 'delivery-2',
      driverId: 'driver-1',
      status: DriverStatus.EN_ROUTE_TO_CLIENT,
      pickupLocation: { coordinates: [-73.9851, 40.7589] as [number, number] },
      deliveryLocation: { coordinates: [-73.9934, 40.7505] as [number, number] },
      estimatedArrival: new Date(Date.now() + 1800000),
      route: [],
      metadata: {},
      assignedAt: new Date(),
>>>>>>> bcb0c827
      createdAt: new Date(),
      updatedAt: new Date(),
    },
  ];

  beforeEach(() => {
    jest.clearAllMocks();

    // Default mock implementation
    mockUseRealTimeTracking.mockReturnValue({
      activeDrivers: mockDrivers,
      recentLocations: [],
      activeDeliveries: mockDeliveries,
      isConnected: true,
      error: null,
      reconnect: jest.fn(),
    });
  });

  it("renders without crashing", () => {
    render(<AdminTrackingDashboard />);
    expect(screen.getByText(/Driver Tracking Dashboard/i)).toBeInTheDocument();
  });

  it("displays the live driver map", () => {
    render(<AdminTrackingDashboard />);
    expect(screen.getByTestId("live-driver-map")).toBeInTheDocument();
  });

  it("displays the driver status list", () => {
    render(<AdminTrackingDashboard />);
    expect(screen.getByTestId("driver-status-list")).toBeInTheDocument();
  });

  it("displays the delivery assignment panel", () => {
    render(<AdminTrackingDashboard />);
    expect(screen.getByTestId("delivery-assignment-panel")).toBeInTheDocument();
  });

  it("shows real-time connection status", () => {
    render(<AdminTrackingDashboard />);
    expect(screen.getByText(/Connected/i)).toBeInTheDocument();
  });

  it("shows disconnected status when not connected", () => {
    mockUseRealTimeTracking.mockReturnValue({
      activeDrivers: mockDrivers,
<<<<<<< HEAD
      recentLocations: [],
      activeDeliveries: mockDeliveries,
      isConnected: false,
      error: null,
      reconnect: jest.fn(),
=======
      activeDeliveries: mockDeliveries,
      recentLocations: [],
      error: null,
      reconnect: jest.fn(),
      isConnected: false,
>>>>>>> bcb0c827
    });

    render(<AdminTrackingDashboard />);
    expect(screen.getByText(/Disconnected/i)).toBeInTheDocument();
  });

  it("displays last update timestamp", () => {
    const testDate = new Date("2024-01-01T12:00:00Z");
    mockUseRealTimeTracking.mockReturnValue({
      activeDrivers: mockDrivers,
<<<<<<< HEAD
      recentLocations: [],
      activeDeliveries: mockDeliveries,
      isConnected: true,
      error: null,
      reconnect: jest.fn(),
=======
      activeDeliveries: mockDeliveries,
      recentLocations: [],
      error: null,
      reconnect: jest.fn(),
      isConnected: true,
>>>>>>> bcb0c827
    });

    render(<AdminTrackingDashboard />);
    expect(screen.getByText(/Last Update:/i)).toBeInTheDocument();
  });

  it("shows loading state when data is loading", () => {
    mockUseRealTimeTracking.mockReturnValue({
      activeDrivers: [],
<<<<<<< HEAD
      recentLocations: [],
      activeDeliveries: [],
      isConnected: true,
      error: null,
      reconnect: jest.fn(),
=======
      activeDeliveries: [],
      recentLocations: [],
      error: null,
      reconnect: jest.fn(),
      isConnected: true,
>>>>>>> bcb0c827
    });

    render(<AdminTrackingDashboard />);
    expect(screen.getByText(/Loading tracking data/i)).toBeInTheDocument();
  });

  it("displays error message when there is an error", () => {
    mockUseRealTimeTracking.mockReturnValue({
      activeDrivers: [],
<<<<<<< HEAD
      recentLocations: [],
      activeDeliveries: [],
      isConnected: false,
      error: "Failed to connect to tracking service",
      reconnect: jest.fn(),
=======
      activeDeliveries: [],
      recentLocations: [],
      error: 'Failed to connect to tracking service',
      reconnect: jest.fn(),
      isConnected: false,
>>>>>>> bcb0c827
    });

    render(<AdminTrackingDashboard />);
    expect(
      screen.getByText(/Failed to connect to tracking service/i),
    ).toBeInTheDocument();
  });

  it("shows refresh button and handles refresh", async () => {
    const mockRefreshData = jest.fn();
    mockUseRealTimeTracking.mockReturnValue({
      activeDrivers: mockDrivers,
<<<<<<< HEAD
      recentLocations: [],
      activeDeliveries: mockDeliveries,
      isConnected: true,
      error: null,
      reconnect: mockRefreshData,
=======
      activeDeliveries: mockDeliveries,
      recentLocations: [],
      error: null,
      reconnect: jest.fn(),
      isConnected: true,
>>>>>>> bcb0c827
    });

    render(<AdminTrackingDashboard />);

    const refreshButton = screen.getByRole("button", { name: /refresh/i });
    expect(refreshButton).toBeInTheDocument();

    await userEvent.click(refreshButton);
    expect(mockRefreshData).toHaveBeenCalled();
  });

  it("displays driver count summary", () => {
    render(<AdminTrackingDashboard />);
    expect(screen.getByText(/2 Drivers/i)).toBeInTheDocument();
  });

  it("displays delivery count summary", () => {
    render(<AdminTrackingDashboard />);
    expect(screen.getByText(/2 Deliveries/i)).toBeInTheDocument();
  });

  it("shows active drivers count", () => {
    render(<AdminTrackingDashboard />);
<<<<<<< HEAD
    const activeDrivers = mockDrivers.filter(
      (d) => d.isActive && d.isOnDuty,
    ).length;
    expect(
      screen.getByText(new RegExp(`${activeDrivers} Active`, "i")),
    ).toBeInTheDocument();
=======
    const activeDrivers = mockDrivers.filter(d => d.isOnDuty === true).length;
    expect(screen.getByText(new RegExp(`${activeDrivers} Active`, 'i'))).toBeInTheDocument();
>>>>>>> bcb0c827
  });

  it("shows offline drivers count", () => {
    render(<AdminTrackingDashboard />);
<<<<<<< HEAD
    const offlineDrivers = mockDrivers.filter((d) => !d.isOnDuty).length;
    expect(
      screen.getByText(new RegExp(`${offlineDrivers} Offline`, "i")),
    ).toBeInTheDocument();
=======
    const offlineDrivers = mockDrivers.filter(d => d.isOnDuty === false).length;
    expect(screen.getByText(new RegExp(`${offlineDrivers} Offline`, 'i'))).toBeInTheDocument();
>>>>>>> bcb0c827
  });

  it("displays pending deliveries count", () => {
    render(<AdminTrackingDashboard />);
<<<<<<< HEAD
    const pendingDeliveries = mockDeliveries.filter(
      (d) => d.status === DriverStatus.ASSIGNED,
    ).length;
    expect(
      screen.getByText(new RegExp(`${pendingDeliveries} Pending`, "i")),
    ).toBeInTheDocument();
=======
    const pendingDeliveries = mockDeliveries.filter(d => d.status === DriverStatus.ASSIGNED).length;
    expect(screen.getByText(new RegExp(`${pendingDeliveries} Pending`, 'i'))).toBeInTheDocument();
>>>>>>> bcb0c827
  });

  it("displays in-transit deliveries count", () => {
    render(<AdminTrackingDashboard />);
<<<<<<< HEAD
    const inTransitDeliveries = mockDeliveries.filter(
      (d) => d.status === DriverStatus.EN_ROUTE_TO_CLIENT,
    ).length;
    expect(
      screen.getByText(new RegExp(`${inTransitDeliveries} In Transit`, "i")),
    ).toBeInTheDocument();
=======
    const inTransitDeliveries = mockDeliveries.filter(d => d.status === DriverStatus.EN_ROUTE_TO_CLIENT).length;
    expect(screen.getByText(new RegExp(`${inTransitDeliveries} In Transit`, 'i'))).toBeInTheDocument();
>>>>>>> bcb0c827
  });

  it("handles driver selection from status list", async () => {
    render(<AdminTrackingDashboard />);

    const driverButton = screen.getByTestId("driver-driver-1");
    await userEvent.click(driverButton);

    // Verify driver selection is handled (you might need to add state management for this)
    expect(driverButton).toBeInTheDocument();
  });

  it("handles delivery assignment", async () => {
    render(<AdminTrackingDashboard />);

    const deliveryButton = screen.getByTestId("delivery-delivery-1");
    await userEvent.click(deliveryButton);

    // Verify delivery assignment is handled
    expect(deliveryButton).toBeInTheDocument();
  });

  it("displays empty state when no drivers", () => {
    mockUseRealTimeTracking.mockReturnValue({
      activeDrivers: [],
<<<<<<< HEAD
      recentLocations: [],
      activeDeliveries: mockDeliveries,
=======
      activeDeliveries: mockDeliveries,
      recentLocations: [],
>>>>>>> bcb0c827
      error: null,
      reconnect: jest.fn(),
      isConnected: true,
    });

    render(<AdminTrackingDashboard />);
    expect(screen.getByText(/No drivers available/i)).toBeInTheDocument();
  });

  it("displays empty state when no deliveries", () => {
    mockUseRealTimeTracking.mockReturnValue({
      activeDrivers: mockDrivers,
<<<<<<< HEAD
      recentLocations: [],
      activeDeliveries: [],
=======
      activeDeliveries: [],
      recentLocations: [],
>>>>>>> bcb0c827
      error: null,
      reconnect: jest.fn(),
      isConnected: true,
    });

    render(<AdminTrackingDashboard />);
    expect(screen.getByText(/No deliveries available/i)).toBeInTheDocument();
  });

  it("shows connection retry button when disconnected", () => {
    mockUseRealTimeTracking.mockReturnValue({
      activeDrivers: [],
<<<<<<< HEAD
      recentLocations: [],
      activeDeliveries: [],
      error: "Connection lost",
=======
      activeDeliveries: [],
      recentLocations: [],
      error: 'Connection lost',
>>>>>>> bcb0c827
      reconnect: jest.fn(),
      isConnected: false,
    });

    render(<AdminTrackingDashboard />);
    expect(
      screen.getByRole("button", { name: /retry connection/i }),
    ).toBeInTheDocument();
  });

  it("handles connection retry", async () => {
    const mockRefreshData = jest.fn();
    mockUseRealTimeTracking.mockReturnValue({
      activeDrivers: [],
<<<<<<< HEAD
      recentLocations: [],
      activeDeliveries: [],
      error: "Connection lost",
      reconnect: mockRefreshData,
=======
      activeDeliveries: [],
      recentLocations: [],
      error: 'Connection lost',
      reconnect: jest.fn(),
>>>>>>> bcb0c827
      isConnected: false,
    });

    render(<AdminTrackingDashboard />);

    const retryButton = screen.getByRole("button", {
      name: /retry connection/i,
    });
    await userEvent.click(retryButton);

    expect(mockRefreshData).toHaveBeenCalled();
  });

  it("displays real-time update indicator", () => {
    render(<AdminTrackingDashboard />);
    expect(screen.getByText(/Real-time Updates/i)).toBeInTheDocument();
  });

  it("shows dashboard statistics", () => {
    render(<AdminTrackingDashboard />);

    // Check for various statistics
    expect(screen.getByText(/Total Drivers/i)).toBeInTheDocument();
    expect(screen.getByText(/Total Deliveries/i)).toBeInTheDocument();
    expect(screen.getByText(/Active Shifts/i)).toBeInTheDocument();
  });

  it("handles component unmounting gracefully", () => {
    const { unmount } = render(<AdminTrackingDashboard />);

    // This should not throw any errors
    expect(() => unmount()).not.toThrow();
  });

  it("displays driver vehicle information", () => {
    render(<AdminTrackingDashboard />);

    // Check if vehicle info is displayed in the driver list
    expect(screen.getByText(/V001/i)).toBeInTheDocument();
    expect(screen.getByText(/V002/i)).toBeInTheDocument();
  });

  it("shows shift duration for active drivers", () => {
    render(<AdminTrackingDashboard />);

    // Check if shift duration is calculated and displayed
    expect(screen.getByText(/Shift Duration/i)).toBeInTheDocument();
  });

  it("displays delivery status with proper styling", () => {
    render(<AdminTrackingDashboard />);

    // Check if delivery statuses are properly styled
    expect(screen.getByText(/pending/i)).toBeInTheDocument();
    expect(screen.getByText(/in_transit/i)).toBeInTheDocument();
  });

  it("handles real-time data updates", async () => {
    const mockRefreshData = jest.fn();
    mockUseRealTimeTracking.mockReturnValue({
      activeDrivers: mockDrivers,
<<<<<<< HEAD
      recentLocations: [],
      activeDeliveries: mockDeliveries,
      error: null,
      reconnect: mockRefreshData,
=======
      activeDeliveries: mockDeliveries,
      recentLocations: [],
      error: null,
      reconnect: jest.fn(),
>>>>>>> bcb0c827
      isConnected: true,
    });

    render(<AdminTrackingDashboard />);

    // Simulate real-time update
    await waitFor(() => {
      expect(mockRefreshData).not.toHaveBeenCalled(); // Should not auto-refresh unless configured
    });
  });
});<|MERGE_RESOLUTION|>--- conflicted
+++ resolved
@@ -1,18 +1,9 @@
-<<<<<<< HEAD
-import React from "react";
-import { render, screen, fireEvent, waitFor } from "@testing-library/react";
-import userEvent from "@testing-library/user-event";
-import AdminTrackingDashboard from "@/components/Dashboard/Tracking/AdminTrackingDashboard";
-import { useRealTimeTracking } from "@/hooks/tracking/useRealTimeTracking";
-import { DriverStatus } from "@/types/user";
-=======
 import React from 'react';
 import { render, screen, fireEvent, waitFor } from '@testing-library/react';
 import userEvent from '@testing-library/user-event';
 import AdminTrackingDashboard from '@/components/Dashboard/Tracking/AdminTrackingDashboard';
 import { useRealTimeTracking } from '@/hooks/tracking/useRealTimeTracking';
 import { DriverStatus } from '@/types/user';
->>>>>>> bcb0c827
 
 // Mock the tracking hook
 jest.mock("@/hooks/tracking/useRealTimeTracking");
@@ -76,36 +67,6 @@
 describe("AdminTrackingDashboard", () => {
   const mockDrivers = [
     {
-<<<<<<< HEAD
-      id: "driver-1",
-      userId: "user-1",
-      employeeId: "EMP001",
-      vehicleNumber: "V001",
-      licenseNumber: "DL123456",
-      phoneNumber: "+1234567890",
-      isActive: true,
-      isOnDuty: true,
-      lastKnownLocation: {
-        coordinates: [-74.006, 40.7128] as [number, number], // [lng, lat]
-      },
-      lastLocationUpdate: new Date(),
-      traccarDeviceId: 1,
-      currentShift: {
-        id: "shift-1",
-        driverId: "driver-1",
-        startTime: new Date(Date.now() - 3600000), // 1 hour ago
-        startLocation: { lat: 40.7128, lng: -74.006 },
-        totalDistanceKm: 15.5,
-        deliveryCount: 2,
-        status: "active" as const,
-        breaks: [],
-        metadata: {},
-        createdAt: new Date(),
-        updatedAt: new Date(),
-      },
-      currentShiftId: "shift-1",
-      shiftStartTime: new Date(Date.now() - 3600000),
-=======
       id: 'driver-1',
       employeeId: 'EMP001',
       phoneNumber: '+1234567890',
@@ -115,55 +76,26 @@
         coordinates: [-74.0060, 40.7128] as [number, number], // [lng, lat]
       },
       lastLocationUpdate: new Date(),
->>>>>>> bcb0c827
       vehicleInfo: {
         number: "V001",
         type: "van",
       },
-<<<<<<< HEAD
-      deliveryCount: 2,
-      totalDistanceKm: 15.5,
-      activeDeliveries: 1,
-=======
->>>>>>> bcb0c827
       metadata: {},
       createdAt: new Date(),
       updatedAt: new Date(),
     },
     {
-<<<<<<< HEAD
-      id: "driver-2",
-      userId: "user-2",
-      employeeId: "EMP002",
-      vehicleNumber: "V002",
-      licenseNumber: "DL789012",
-      phoneNumber: "+0987654321",
-=======
       id: 'driver-2',
       employeeId: 'EMP002',
       phoneNumber: '+0987654321',
->>>>>>> bcb0c827
       isActive: true,
       isOnDuty: false,
       lastKnownLocation: undefined,
       lastLocationUpdate: undefined,
-<<<<<<< HEAD
-      traccarDeviceId: 2,
-      currentShift: undefined,
-      currentShiftId: undefined,
-      shiftStartTime: undefined,
-=======
->>>>>>> bcb0c827
       vehicleInfo: {
         number: "V002",
         type: "car",
       },
-<<<<<<< HEAD
-      deliveryCount: 0,
-      totalDistanceKm: 0,
-      activeDeliveries: 0,
-=======
->>>>>>> bcb0c827
       metadata: {},
       createdAt: new Date(),
       updatedAt: new Date(),
@@ -172,29 +104,6 @@
 
   const mockDeliveries = [
     {
-<<<<<<< HEAD
-      id: "delivery-1",
-      cateringRequestId: "catering-1",
-      driverId: "driver-1",
-      status: DriverStatus.ASSIGNED,
-      pickupLocation: {
-        coordinates: [-74.006, 40.7128] as [number, number], // [lng, lat]
-      },
-      deliveryLocation: {
-        coordinates: [-73.9851, 40.7589] as [number, number], // [lng, lat]
-      },
-      estimatedArrival: new Date(Date.now() + 3600000),
-      actualArrival: undefined,
-      route: [],
-      proofOfDelivery: undefined,
-      actualDistanceKm: undefined,
-      routePolyline: undefined,
-      metadata: { customerName: "Customer A" },
-      assignedAt: new Date(Date.now() - 1800000),
-      startedAt: undefined,
-      arrivedAt: undefined,
-      completedAt: undefined,
-=======
       id: 'delivery-1',
       driverId: 'driver-1',
       status: DriverStatus.ASSIGNED,
@@ -204,34 +113,10 @@
       route: [],
       metadata: {},
       assignedAt: new Date(),
->>>>>>> bcb0c827
       createdAt: new Date(),
       updatedAt: new Date(),
     },
     {
-<<<<<<< HEAD
-      id: "delivery-2",
-      onDemandId: "ondemand-1",
-      driverId: "driver-1",
-      status: DriverStatus.EN_ROUTE_TO_CLIENT,
-      pickupLocation: {
-        coordinates: [-73.9851, 40.7589] as [number, number], // [lng, lat]
-      },
-      deliveryLocation: {
-        coordinates: [-73.9934, 40.7505] as [number, number], // [lng, lat]
-      },
-      estimatedArrival: new Date(Date.now() + 1800000),
-      actualArrival: undefined,
-      route: [],
-      proofOfDelivery: undefined,
-      actualDistanceKm: undefined,
-      routePolyline: undefined,
-      metadata: { customerName: "Customer B" },
-      assignedAt: new Date(Date.now() - 900000),
-      startedAt: new Date(Date.now() - 600000),
-      arrivedAt: undefined,
-      completedAt: undefined,
-=======
       id: 'delivery-2',
       driverId: 'driver-1',
       status: DriverStatus.EN_ROUTE_TO_CLIENT,
@@ -241,7 +126,6 @@
       route: [],
       metadata: {},
       assignedAt: new Date(),
->>>>>>> bcb0c827
       createdAt: new Date(),
       updatedAt: new Date(),
     },
@@ -289,19 +173,11 @@
   it("shows disconnected status when not connected", () => {
     mockUseRealTimeTracking.mockReturnValue({
       activeDrivers: mockDrivers,
-<<<<<<< HEAD
-      recentLocations: [],
-      activeDeliveries: mockDeliveries,
+      activeDeliveries: mockDeliveries,
+      recentLocations: [],
+      error: null,
+      reconnect: jest.fn(),
       isConnected: false,
-      error: null,
-      reconnect: jest.fn(),
-=======
-      activeDeliveries: mockDeliveries,
-      recentLocations: [],
-      error: null,
-      reconnect: jest.fn(),
-      isConnected: false,
->>>>>>> bcb0c827
     });
 
     render(<AdminTrackingDashboard />);
@@ -312,19 +188,11 @@
     const testDate = new Date("2024-01-01T12:00:00Z");
     mockUseRealTimeTracking.mockReturnValue({
       activeDrivers: mockDrivers,
-<<<<<<< HEAD
-      recentLocations: [],
-      activeDeliveries: mockDeliveries,
-      isConnected: true,
-      error: null,
-      reconnect: jest.fn(),
-=======
-      activeDeliveries: mockDeliveries,
-      recentLocations: [],
-      error: null,
-      reconnect: jest.fn(),
-      isConnected: true,
->>>>>>> bcb0c827
+      activeDeliveries: mockDeliveries,
+      recentLocations: [],
+      error: null,
+      reconnect: jest.fn(),
+      isConnected: true,
     });
 
     render(<AdminTrackingDashboard />);
@@ -334,41 +202,25 @@
   it("shows loading state when data is loading", () => {
     mockUseRealTimeTracking.mockReturnValue({
       activeDrivers: [],
-<<<<<<< HEAD
-      recentLocations: [],
       activeDeliveries: [],
-      isConnected: true,
-      error: null,
-      reconnect: jest.fn(),
-=======
+      recentLocations: [],
+      error: null,
+      reconnect: jest.fn(),
+      isConnected: true,
+    });
+
+    render(<AdminTrackingDashboard />);
+    expect(screen.getByText(/Loading tracking data/i)).toBeInTheDocument();
+  });
+
+  it("displays error message when there is an error", () => {
+    mockUseRealTimeTracking.mockReturnValue({
+      activeDrivers: [],
       activeDeliveries: [],
       recentLocations: [],
-      error: null,
-      reconnect: jest.fn(),
-      isConnected: true,
->>>>>>> bcb0c827
-    });
-
-    render(<AdminTrackingDashboard />);
-    expect(screen.getByText(/Loading tracking data/i)).toBeInTheDocument();
-  });
-
-  it("displays error message when there is an error", () => {
-    mockUseRealTimeTracking.mockReturnValue({
-      activeDrivers: [],
-<<<<<<< HEAD
-      recentLocations: [],
-      activeDeliveries: [],
+      error: 'Failed to connect to tracking service',
+      reconnect: jest.fn(),
       isConnected: false,
-      error: "Failed to connect to tracking service",
-      reconnect: jest.fn(),
-=======
-      activeDeliveries: [],
-      recentLocations: [],
-      error: 'Failed to connect to tracking service',
-      reconnect: jest.fn(),
-      isConnected: false,
->>>>>>> bcb0c827
     });
 
     render(<AdminTrackingDashboard />);
@@ -381,19 +233,11 @@
     const mockRefreshData = jest.fn();
     mockUseRealTimeTracking.mockReturnValue({
       activeDrivers: mockDrivers,
-<<<<<<< HEAD
-      recentLocations: [],
-      activeDeliveries: mockDeliveries,
-      isConnected: true,
-      error: null,
-      reconnect: mockRefreshData,
-=======
-      activeDeliveries: mockDeliveries,
-      recentLocations: [],
-      error: null,
-      reconnect: jest.fn(),
-      isConnected: true,
->>>>>>> bcb0c827
+      activeDeliveries: mockDeliveries,
+      recentLocations: [],
+      error: null,
+      reconnect: jest.fn(),
+      isConnected: true,
     });
 
     render(<AdminTrackingDashboard />);
@@ -417,60 +261,26 @@
 
   it("shows active drivers count", () => {
     render(<AdminTrackingDashboard />);
-<<<<<<< HEAD
-    const activeDrivers = mockDrivers.filter(
-      (d) => d.isActive && d.isOnDuty,
-    ).length;
-    expect(
-      screen.getByText(new RegExp(`${activeDrivers} Active`, "i")),
-    ).toBeInTheDocument();
-=======
     const activeDrivers = mockDrivers.filter(d => d.isOnDuty === true).length;
     expect(screen.getByText(new RegExp(`${activeDrivers} Active`, 'i'))).toBeInTheDocument();
->>>>>>> bcb0c827
   });
 
   it("shows offline drivers count", () => {
     render(<AdminTrackingDashboard />);
-<<<<<<< HEAD
-    const offlineDrivers = mockDrivers.filter((d) => !d.isOnDuty).length;
-    expect(
-      screen.getByText(new RegExp(`${offlineDrivers} Offline`, "i")),
-    ).toBeInTheDocument();
-=======
     const offlineDrivers = mockDrivers.filter(d => d.isOnDuty === false).length;
     expect(screen.getByText(new RegExp(`${offlineDrivers} Offline`, 'i'))).toBeInTheDocument();
->>>>>>> bcb0c827
   });
 
   it("displays pending deliveries count", () => {
     render(<AdminTrackingDashboard />);
-<<<<<<< HEAD
-    const pendingDeliveries = mockDeliveries.filter(
-      (d) => d.status === DriverStatus.ASSIGNED,
-    ).length;
-    expect(
-      screen.getByText(new RegExp(`${pendingDeliveries} Pending`, "i")),
-    ).toBeInTheDocument();
-=======
     const pendingDeliveries = mockDeliveries.filter(d => d.status === DriverStatus.ASSIGNED).length;
     expect(screen.getByText(new RegExp(`${pendingDeliveries} Pending`, 'i'))).toBeInTheDocument();
->>>>>>> bcb0c827
   });
 
   it("displays in-transit deliveries count", () => {
     render(<AdminTrackingDashboard />);
-<<<<<<< HEAD
-    const inTransitDeliveries = mockDeliveries.filter(
-      (d) => d.status === DriverStatus.EN_ROUTE_TO_CLIENT,
-    ).length;
-    expect(
-      screen.getByText(new RegExp(`${inTransitDeliveries} In Transit`, "i")),
-    ).toBeInTheDocument();
-=======
     const inTransitDeliveries = mockDeliveries.filter(d => d.status === DriverStatus.EN_ROUTE_TO_CLIENT).length;
     expect(screen.getByText(new RegExp(`${inTransitDeliveries} In Transit`, 'i'))).toBeInTheDocument();
->>>>>>> bcb0c827
   });
 
   it("handles driver selection from status list", async () => {
@@ -496,13 +306,8 @@
   it("displays empty state when no drivers", () => {
     mockUseRealTimeTracking.mockReturnValue({
       activeDrivers: [],
-<<<<<<< HEAD
-      recentLocations: [],
-      activeDeliveries: mockDeliveries,
-=======
-      activeDeliveries: mockDeliveries,
-      recentLocations: [],
->>>>>>> bcb0c827
+      activeDeliveries: mockDeliveries,
+      recentLocations: [],
       error: null,
       reconnect: jest.fn(),
       isConnected: true,
@@ -515,34 +320,23 @@
   it("displays empty state when no deliveries", () => {
     mockUseRealTimeTracking.mockReturnValue({
       activeDrivers: mockDrivers,
-<<<<<<< HEAD
-      recentLocations: [],
       activeDeliveries: [],
-=======
+      recentLocations: [],
+      error: null,
+      reconnect: jest.fn(),
+      isConnected: true,
+    });
+
+    render(<AdminTrackingDashboard />);
+    expect(screen.getByText(/No deliveries available/i)).toBeInTheDocument();
+  });
+
+  it("shows connection retry button when disconnected", () => {
+    mockUseRealTimeTracking.mockReturnValue({
+      activeDrivers: [],
       activeDeliveries: [],
       recentLocations: [],
->>>>>>> bcb0c827
-      error: null,
-      reconnect: jest.fn(),
-      isConnected: true,
-    });
-
-    render(<AdminTrackingDashboard />);
-    expect(screen.getByText(/No deliveries available/i)).toBeInTheDocument();
-  });
-
-  it("shows connection retry button when disconnected", () => {
-    mockUseRealTimeTracking.mockReturnValue({
-      activeDrivers: [],
-<<<<<<< HEAD
-      recentLocations: [],
-      activeDeliveries: [],
-      error: "Connection lost",
-=======
-      activeDeliveries: [],
-      recentLocations: [],
       error: 'Connection lost',
->>>>>>> bcb0c827
       reconnect: jest.fn(),
       isConnected: false,
     });
@@ -557,17 +351,10 @@
     const mockRefreshData = jest.fn();
     mockUseRealTimeTracking.mockReturnValue({
       activeDrivers: [],
-<<<<<<< HEAD
-      recentLocations: [],
       activeDeliveries: [],
-      error: "Connection lost",
-      reconnect: mockRefreshData,
-=======
-      activeDeliveries: [],
       recentLocations: [],
       error: 'Connection lost',
       reconnect: jest.fn(),
->>>>>>> bcb0c827
       isConnected: false,
     });
 
@@ -629,17 +416,10 @@
     const mockRefreshData = jest.fn();
     mockUseRealTimeTracking.mockReturnValue({
       activeDrivers: mockDrivers,
-<<<<<<< HEAD
-      recentLocations: [],
-      activeDeliveries: mockDeliveries,
-      error: null,
-      reconnect: mockRefreshData,
-=======
-      activeDeliveries: mockDeliveries,
-      recentLocations: [],
-      error: null,
-      reconnect: jest.fn(),
->>>>>>> bcb0c827
+      activeDeliveries: mockDeliveries,
+      recentLocations: [],
+      error: null,
+      reconnect: jest.fn(),
       isConnected: true,
     });
 
