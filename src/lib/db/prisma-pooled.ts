import { PrismaClient } from '@prisma/client'
import type { Prisma } from '@prisma/client'
<<<<<<< HEAD
import { loggers } from '@/utils/logger'
=======
import { prismaLogger } from '../../utils/logger'
>>>>>>> 3e16a57e

/**
 * Optimized Prisma Client with Connection Pooling
 * Replaces the basic implementation with production-ready configuration
 */

// Define global type for our optimized Prisma instance
declare global {
  // eslint-disable-next-line no-var
  var prismaPooled: PrismaClient | undefined;
}

// Environment configuration - Use VERCEL_ENV for more accurate environment detection
const isDevelopment = process.env.NODE_ENV === 'development' || process.env.VERCEL_ENV === 'development'
const isProduction = process.env.NODE_ENV === 'production' && process.env.VERCEL_ENV === 'production'
const isBuildTime = process.env.NEXT_PHASE === 'phase-production-build'
const isVercelServerless = !!process.env.VERCEL
const databaseUrl = process.env.DATABASE_URL
const directUrl = process.env.DIRECT_URL

// Connection pooling configuration
const POOL_CONFIG = {
  // Connection pool limits
  connectionLimit: isProduction ? 20 : 10,
  maxIdleTime: 300, // 5 minutes
  maxConnections: isProduction ? 50 : 25,
  
  // Query timeouts
  queryTimeout: 30000, // 30 seconds
  transactionTimeout: 60000, // 1 minute
  
  // Connection timeouts
  connectTimeout: 10000, // 10 seconds
  acquireTimeout: 60000, // 1 minute
}

// Enhanced logging configuration
// Use environment variable to control detailed logging
const LOG_CONFIG: any[] = (() => {
  // Check for detailed logging environment variable
  const enableDetailedLogs = process.env.PRISMA_LOG_LEVEL?.split(',') || process.env.NEXT_PUBLIC_LOG_LEVEL === 'debug';
  
  if (enableDetailedLogs && Array.isArray(enableDetailedLogs)) {
    // Use custom log levels from environment
    return enableDetailedLogs;
  } else if (enableDetailedLogs === true || process.env.NEXT_PUBLIC_LOG_LEVEL === 'debug') {
    // Enable all logs when debug mode is on
    return ['query', 'error', 'warn', 'info'];
  } else if (isDevelopment) {
    // Default development: only warnings and errors (much quieter)
    return ['warn', 'error'];
  } else {
    // Production: only errors and warnings
    return ['error', 'warn'];
  }
})();

// Create a mock Prisma client for build-time
const createMockPrismaClient = (): PrismaClient => {
<<<<<<< HEAD
  // Mock client creation logging removed for production builds
=======
  prismaLogger.debug('⚠️ Creating mock Prisma client for build-time analysis (pooled)')
>>>>>>> 3e16a57e
  
  // Create a mock client with all the necessary methods
  const mockClient = {
    // Add all the models as empty objects with basic methods
    jobApplication: {
      count: async () => 0,
      findMany: async () => [],
      findUnique: async () => null,
      create: async () => ({}),
      update: async () => ({}),
      delete: async () => ({}),
      deleteMany: async () => ({}),
      groupBy: async () => [],
    },
    profile: {
      count: async () => 0,
      findMany: async () => [],
      findUnique: async () => null,
      findFirst: async () => null,
      create: async () => ({}),
      update: async () => ({}),
      delete: async () => ({}),
      deleteMany: async () => ({}),
    },
    order: {
      count: async () => 0,
      findMany: async () => [],
      findUnique: async () => null,
      create: async () => ({}),
      update: async () => ({}),
      delete: async () => ({}),
      deleteMany: async () => ({}),
    },
    cateringRequest: {
      count: async () => 0,
      findMany: async () => [],
      findUnique: async () => null,
      create: async () => ({}),
      update: async () => ({}),
      delete: async () => ({}),
      deleteMany: async () => ({}),
    },
    fileUpload: {
      count: async () => 0,
      findMany: async () => [],
      findUnique: async () => null,
      create: async () => ({}),
      update: async () => ({}),
      delete: async () => ({}),
      deleteMany: async () => ({}),
    },
    // Calculator system models
    calculatorTemplate: {
      count: async () => 0,
      findMany: async () => [],
      findUnique: async () => null,
      findFirst: async () => null,
      create: async () => ({}),
      update: async () => ({}),
      delete: async () => ({}),
      deleteMany: async () => ({}),
    },
    pricingRule: {
      count: async () => 0,
      findMany: async () => [],
      findUnique: async () => null,
      findFirst: async () => null,
      create: async () => ({}),
      update: async () => ({}),
      delete: async () => ({}),
      deleteMany: async () => ({}),
    },
    clientConfiguration: {
      count: async () => 0,
      findMany: async () => [],
      findUnique: async () => null,
      findFirst: async () => null,
      create: async () => ({}),
      update: async () => ({}),
      delete: async () => ({}),
      deleteMany: async () => ({}),
    },
    calculationHistory: {
      count: async () => 0,
      findMany: async () => [],
      findUnique: async () => null,
      findFirst: async () => null,
      create: async () => ({}),
      update: async () => ({}),
      delete: async () => ({}),
      deleteMany: async () => ({}),
    },
    // Add other models as needed
    $connect: async () => {},
    $disconnect: async () => {},
    $transaction: async (fn: any) => fn(mockClient),
    $queryRaw: async () => [],
  } as any as PrismaClient

  return mockClient
}

// Create optimized Prisma client with connection pooling
const createOptimizedPrismaClient = (): PrismaClient => {
<<<<<<< HEAD
  // Client creation logging removed for production builds
=======
  prismaLogger.debug('🔄 Creating optimized Prisma client with connection pooling...')
>>>>>>> 3e16a57e
  
  // During build time, we might not have a database connection
  if (isBuildTime) {
    return createMockPrismaClient()
  }
  
  if (!databaseUrl) {
    console.error('❌ DATABASE_URL is not defined. Please check your environment variables.')
    throw new Error('DATABASE_URL is not defined. Please check your environment variables.')
  }

  // Build connection string with serverless optimizations
  let connectionUrl = databaseUrl
  
  // For Supabase in serverless environments, optimize connection string
  if (databaseUrl.includes('supabase.co')) {
    const url = new URL(databaseUrl)
    
    if (isVercelServerless) {
      // Serverless environment optimizations for Supabase
            
      // Use pgbouncer for connection pooling and disable prepared statements
      url.searchParams.set('pgbouncer', 'true')
      url.searchParams.set('statement_cache_size', '0')
      
      // Connection timeouts optimized for serverless
      url.searchParams.set('connect_timeout', '10')
      url.searchParams.set('socket_timeout', '30')
      
      // Pool configuration for serverless
      url.searchParams.set('pool_timeout', '10')
      
      connectionUrl = url.toString()
      
          } else {
      // Local development - use pooled connection since direct port (5432) is not accessible
            const url = new URL(databaseUrl)
      
      // Since we're using a pooled connection (port 6543), disable prepared statements
      // to avoid "prepared statement does not exist" errors with pgbouncer
      url.searchParams.set('pgbouncer', 'true')
      url.searchParams.set('statement_cache_size', '0')
      
      // Connection timeouts for local development
      url.searchParams.set('connect_timeout', '10')
      url.searchParams.set('socket_timeout', '30')
      url.searchParams.set('pool_timeout', '10')
      
      connectionUrl = url.toString()
          }
  } else {
    // Non-Supabase PostgreSQL - apply standard pooling
    const pooledUrl = new URL(databaseUrl)
    pooledUrl.searchParams.set('connection_limit', POOL_CONFIG.connectionLimit.toString())
    pooledUrl.searchParams.set('pool_timeout', '30')
    pooledUrl.searchParams.set('connect_timeout', '10')
    pooledUrl.searchParams.set('socket_timeout', '30')
    pooledUrl.searchParams.set('statement_cache_size', '0')
    connectionUrl = pooledUrl.toString()
  }

  const client = new PrismaClient({
    log: LOG_CONFIG,
    datasources: {
      db: {
        url: connectionUrl
      }
    },
    errorFormat: isDevelopment ? 'pretty' : 'minimal',
    transactionOptions: {
      // Serverless-optimized timeouts
      maxWait: isVercelServerless ? 20000 : POOL_CONFIG.acquireTimeout, // 20s for serverless vs 60s
      timeout: isVercelServerless ? 30000 : POOL_CONFIG.transactionTimeout, // 30s for serverless vs 60s
      isolationLevel: 'ReadCommitted'
    }
  });

  // Add connection retry logic with exponential backoff
  const originalConnect = client.$connect.bind(client);
  client.$connect = async () => {
    let retries = 0;
    const maxRetries = 3;
    
    while (retries < maxRetries) {
      try {
        await originalConnect();
        if (retries > 0) {
                  }
        return;
      } catch (error) {
        retries++;
        const delay = Math.min(1000 * Math.pow(2, retries), 5000); // Exponential backoff, max 5s
        
        if (retries < maxRetries) {
          console.warn(`⚠️ Database connection attempt ${retries} failed, retrying in ${delay}ms...`);
          await new Promise(resolve => setTimeout(resolve, delay));
        } else {
          console.error(`❌ Database connection failed after ${maxRetries} attempts:`, error);
          throw error;
        }
      }
    }
  };

  // Enhanced error handling and query monitoring
  // Note: Event listeners temporarily disabled due to TypeScript compatibility
  // TODO: Implement proper event monitoring after Prisma client type fixes

<<<<<<< HEAD
  // Connection management using centralized logger
  loggers.prisma.info('Optimized Prisma client created with configuration', {
=======
  // Connection management
  prismaLogger.debug('✅ Optimized Prisma client created with configuration:', {
>>>>>>> 3e16a57e
    connectionLimit: POOL_CONFIG.connectionLimit,
    environment: process.env.NODE_ENV,
    serverless: isVercelServerless,
    vercelEnv: process.env.VERCEL_ENV,
    pooling: 'enabled',
    directConnection: !!directUrl,
    supabase: databaseUrl.includes('supabase.co'),
    preparedStatements: isVercelServerless && databaseUrl.includes('supabase.co') ? 'disabled' : 'enabled'
  })

  return client
}

// Singleton pattern with connection pooling
let prismaPooled: PrismaClient

try {
  // Use global instance if available (for development hot reload)
  if (globalThis.prismaPooled) {
    prismaPooled = globalThis.prismaPooled
<<<<<<< HEAD
=======
    prismaLogger.debug('🔄 Using existing global Prisma pooled client')
>>>>>>> 3e16a57e
  } else {
    prismaPooled = createOptimizedPrismaClient()
    
    // Store in global for development hot reload
    if (isDevelopment && !isBuildTime) {
      globalThis.prismaPooled = prismaPooled
<<<<<<< HEAD
=======
      prismaLogger.debug('💾 Stored Prisma pooled client in global for development')
>>>>>>> 3e16a57e
    }
  }
} catch (error) {
  loggers.prisma.error('Failed to initialize Prisma pooled client', error)
  
  // In production build, create a mock client for build-time analysis
  if (isBuildTime) {
<<<<<<< HEAD
=======
    prismaLogger.debug('⚠️ Creating mock Prisma pooled client for build-time analysis')
>>>>>>> 3e16a57e
    prismaPooled = createMockPrismaClient()
  } else {
    throw error
  }
}

// Graceful shutdown handling
const handleShutdown = async () => {
<<<<<<< HEAD
  await prismaPooled.$disconnect()
  loggers.prisma.info('Prisma client disconnected')
=======
  prismaLogger.debug('🔄 Gracefully disconnecting Prisma client...')
  await prismaPooled.$disconnect()
  prismaLogger.debug('✅ Prisma client disconnected')
>>>>>>> 3e16a57e
}

// Register shutdown handlers
if (typeof process !== 'undefined') {
  process.on('SIGTERM', handleShutdown)
  process.on('SIGINT', handleShutdown)
  process.on('beforeExit', handleShutdown)
}

/**
 * Performance monitoring utilities
 */
export const queryMetrics = {
  async measureQuery<T>(
    queryName: string,
    queryFn: () => Promise<T>
  ): Promise<T> {
    const startTime = performance.now()
    
    try {
      const result = await queryFn()
      const duration = performance.now() - startTime
      
      if (duration > 500) {
        loggers.prisma.warn(`Slow query detected: ${queryName} (${duration.toFixed(2)}ms)`)
      }
      
      return result
    } catch (error) {
      const duration = performance.now() - startTime
      loggers.prisma.error(`Query failed: ${queryName} (${duration.toFixed(2)}ms)`, error)
      throw error
    }
  }
}

/**
 * Connection health check
 */
export const healthCheck = {
  async checkConnection(): Promise<boolean> {
    try {
      await prismaPooled.$queryRaw`SELECT 1`
      return true
    } catch (error) {
      loggers.prisma.error('Database connection check failed', error)
      return false
    }
  },

  async getConnectionInfo() {
    try {
      const result = await prismaPooled.$queryRaw<Array<{ count: number }>>`
        SELECT count(*) as count FROM pg_stat_activity WHERE datname = current_database()
      `
      return {
        activeConnections: result[0]?.count || 0,
        maxConnections: POOL_CONFIG.maxConnections,
        serverless: isVercelServerless,
        preparedStatementsDisabled: isVercelServerless && (databaseUrl?.includes('supabase.co') ?? false),
        healthy: true
      }
    } catch (error) {
      return {
        activeConnections: 0,
        maxConnections: POOL_CONFIG.maxConnections,
        serverless: isVercelServerless,
        preparedStatementsDisabled: isVercelServerless && (databaseUrl?.includes('supabase.co') ?? false),
        healthy: false,
        error: error instanceof Error ? error.message : 'Unknown error'
      }
    }
  },

  /**
   * Debug prepared statement issues
   */
  async debugPreparedStatements() {
    try {
      const result = await prismaPooled.$queryRaw<Array<{ name: string; statement: string; from_sql: boolean }>>`
        SELECT name, statement, from_sql FROM pg_prepared_statements LIMIT 10
      `
            return result
    } catch (error) {
      console.warn('⚠️ Could not fetch prepared statements (expected in serverless):', error)
      return []
    }
  }
}

// Export the optimized client
export { prismaPooled }
export default prismaPooled <|MERGE_RESOLUTION|>--- conflicted
+++ resolved
@@ -1,10 +1,6 @@
 import { PrismaClient } from '@prisma/client'
 import type { Prisma } from '@prisma/client'
-<<<<<<< HEAD
-import { loggers } from '@/utils/logger'
-=======
 import { prismaLogger } from '../../utils/logger'
->>>>>>> 3e16a57e
 
 /**
  * Optimized Prisma Client with Connection Pooling
@@ -64,11 +60,7 @@
 
 // Create a mock Prisma client for build-time
 const createMockPrismaClient = (): PrismaClient => {
-<<<<<<< HEAD
-  // Mock client creation logging removed for production builds
-=======
   prismaLogger.debug('⚠️ Creating mock Prisma client for build-time analysis (pooled)')
->>>>>>> 3e16a57e
   
   // Create a mock client with all the necessary methods
   const mockClient = {
@@ -173,11 +165,7 @@
 
 // Create optimized Prisma client with connection pooling
 const createOptimizedPrismaClient = (): PrismaClient => {
-<<<<<<< HEAD
-  // Client creation logging removed for production builds
-=======
   prismaLogger.debug('🔄 Creating optimized Prisma client with connection pooling...')
->>>>>>> 3e16a57e
   
   // During build time, we might not have a database connection
   if (isBuildTime) {
@@ -286,13 +274,8 @@
   // Note: Event listeners temporarily disabled due to TypeScript compatibility
   // TODO: Implement proper event monitoring after Prisma client type fixes
 
-<<<<<<< HEAD
-  // Connection management using centralized logger
-  loggers.prisma.info('Optimized Prisma client created with configuration', {
-=======
   // Connection management
   prismaLogger.debug('✅ Optimized Prisma client created with configuration:', {
->>>>>>> 3e16a57e
     connectionLimit: POOL_CONFIG.connectionLimit,
     environment: process.env.NODE_ENV,
     serverless: isVercelServerless,
@@ -313,31 +296,22 @@
   // Use global instance if available (for development hot reload)
   if (globalThis.prismaPooled) {
     prismaPooled = globalThis.prismaPooled
-<<<<<<< HEAD
-=======
     prismaLogger.debug('🔄 Using existing global Prisma pooled client')
->>>>>>> 3e16a57e
   } else {
     prismaPooled = createOptimizedPrismaClient()
     
     // Store in global for development hot reload
     if (isDevelopment && !isBuildTime) {
       globalThis.prismaPooled = prismaPooled
-<<<<<<< HEAD
-=======
       prismaLogger.debug('💾 Stored Prisma pooled client in global for development')
->>>>>>> 3e16a57e
     }
   }
 } catch (error) {
-  loggers.prisma.error('Failed to initialize Prisma pooled client', error)
+  console.error('❌ Failed to initialize Prisma pooled client:', error)
   
   // In production build, create a mock client for build-time analysis
   if (isBuildTime) {
-<<<<<<< HEAD
-=======
     prismaLogger.debug('⚠️ Creating mock Prisma pooled client for build-time analysis')
->>>>>>> 3e16a57e
     prismaPooled = createMockPrismaClient()
   } else {
     throw error
@@ -346,14 +320,9 @@
 
 // Graceful shutdown handling
 const handleShutdown = async () => {
-<<<<<<< HEAD
-  await prismaPooled.$disconnect()
-  loggers.prisma.info('Prisma client disconnected')
-=======
   prismaLogger.debug('🔄 Gracefully disconnecting Prisma client...')
   await prismaPooled.$disconnect()
   prismaLogger.debug('✅ Prisma client disconnected')
->>>>>>> 3e16a57e
 }
 
 // Register shutdown handlers
@@ -378,13 +347,13 @@
       const duration = performance.now() - startTime
       
       if (duration > 500) {
-        loggers.prisma.warn(`Slow query detected: ${queryName} (${duration.toFixed(2)}ms)`)
+        console.warn(`⚠️ Slow query detected: ${queryName} (${duration.toFixed(2)}ms)`)
       }
       
       return result
     } catch (error) {
       const duration = performance.now() - startTime
-      loggers.prisma.error(`Query failed: ${queryName} (${duration.toFixed(2)}ms)`, error)
+      console.error(`❌ Query failed: ${queryName} (${duration.toFixed(2)}ms)`, error)
       throw error
     }
   }
@@ -399,7 +368,7 @@
       await prismaPooled.$queryRaw`SELECT 1`
       return true
     } catch (error) {
-      loggers.prisma.error('Database connection check failed', error)
+      console.error('❌ Database connection check failed:', error)
       return false
     }
   },
