--- conflicted
+++ resolved
@@ -21,13 +21,9 @@
 # misc
 .DS_Store
 *.pem
-<<<<<<< HEAD
-.vscode/
-=======
 .vscode/ 
 .prisma-initialized
 
->>>>>>> d394a642
 
 # debug
 npm-debug.log*
