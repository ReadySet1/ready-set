--- conflicted
+++ resolved
@@ -151,13 +151,7 @@
     // Check cache first
     const cachedProfile = getCachedUserProfile(user.id);
     if (cachedProfile && cachedProfile.type) {
-<<<<<<< HEAD
-      if (process.env.NEXT_PUBLIC_LOG_LEVEL === 'debug') {
-        console.log("Using cached user profile:", cachedProfile);
-      }
-=======
       devLog("Using cached user profile:", cachedProfile);
->>>>>>> 75599469
       setUserRole(cachedProfile.type);
       return cachedProfile.type;
     }
@@ -308,56 +302,6 @@
     isLoading,
   );
 
-<<<<<<< HEAD
-  // 🔥 IMMEDIATE COOKIE CHECK (NOT in useEffect) - executes during render
-  // Only run on client after hydration to prevent server/client mismatches
-  if (
-    typeof window !== "undefined" &&
-    isHydrated &&
-    !user &&
-    !hasImmediateData
-  ) {
-    if (process.env.NEXT_PUBLIC_LOG_LEVEL === 'debug') {
-      console.log("🔥 IMMEDIATE cookie check during render...");
-    }
-    const cookies = document.cookie;
-    const sessionMatch = cookies.match(/user-session-data=([^;]+)/);
-
-    if (sessionMatch && sessionMatch[1]) {
-      try {
-        const decoded = decodeURIComponent(sessionMatch[1]);
-        const sessionData = JSON.parse(decoded);
-        if (process.env.NEXT_PUBLIC_LOG_LEVEL === 'debug') {
-          console.log("🔥 IMMEDIATE: Found session data:", sessionData);
-        }
-
-        if (sessionData.userId && sessionData.email && sessionData.userRole) {
-          if (process.env.NEXT_PUBLIC_LOG_LEVEL === 'debug') {
-            console.log("🔥 IMMEDIATE: Setting user state immediately!");
-          }
-
-          const mockUser = {
-            id: sessionData.userId,
-            email: sessionData.email,
-            user_metadata: {
-              name: sessionData.email?.split("@")[0] || "User",
-            },
-          } as unknown as User;
-
-          const normalizedRole = sessionData.userRole.toLowerCase() as UserType;
-
-          // Set state in next tick to avoid render phase issues
-          if (!user) {
-            setTimeout(() => {
-              setUser(mockUser);
-              setUserRole(normalizedRole);
-              setHasImmediateData(true);
-              setIsLoading(false);
-              if (process.env.NEXT_PUBLIC_LOG_LEVEL === 'debug') {
-                console.log("🔥 IMMEDIATE: Auth state set successfully!");
-              }
-            }, 0);
-=======
   // Initialize services
   useEffect(() => {
     devLog(
@@ -377,7 +321,6 @@
           setAuthProgressState({ step: "idle", message: "" });
           if (!hasImmediateData) {
             setIsLoading(false);
->>>>>>> 75599469
           }
         }, 5000); // 5 second timeout
 
@@ -405,92 +348,14 @@
         if (!hasImmediateData) {
           setIsLoading(false);
         }
-<<<<<<< HEAD
-      } catch (error) {
-        if (process.env.NEXT_PUBLIC_LOG_LEVEL === 'debug') {
-          console.error("🔥 IMMEDIATE: Failed to parse cookie:", error);
-        }
-      }
-    } else {
-      if (process.env.NEXT_PUBLIC_LOG_LEVEL === 'debug') {
-        console.log("🔥 IMMEDIATE: No session cookie found");
-      }
-    }
-  }
-=======
       }
     };
->>>>>>> 75599469
 
     initServices();
   }, [hasImmediateData]);
 
   // Simplified hydration - check cookies first, then Supabase session with retry mechanism
   useEffect(() => {
-<<<<<<< HEAD
-    if (process.env.NEXT_PUBLIC_LOG_LEVEL === 'debug') {
-      console.log("🚀🚀🚀 FORCED UserContext useEffect TRIGGERED!");
-      console.log("🚀🚀🚀 FORCED UserContext: Starting hydration check...");
-      console.log("🚀 Window available?", typeof window !== "undefined");
-    }
-
-    // Force check cookies directly as backup
-    if (typeof window !== "undefined") {
-      const cookies = document.cookie;
-      if (process.env.NEXT_PUBLIC_LOG_LEVEL === 'debug') {
-        console.log("🍪 FORCED Cookie check - length:", cookies.length);
-        console.log("🍪 FORCED Cookie preview:", cookies.substring(0, 200));
-      }
-
-      // Manual cookie parsing as backup
-      const sessionMatch = cookies.match(/user-session-data=([^;]+)/);
-      if (sessionMatch && sessionMatch[1]) {
-        if (process.env.NEXT_PUBLIC_LOG_LEVEL === 'debug') {
-          console.log("🔍 FORCED Found session cookie manually!");
-        }
-        try {
-          const decoded = decodeURIComponent(sessionMatch[1]);
-          const sessionData = JSON.parse(decoded);
-          if (process.env.NEXT_PUBLIC_LOG_LEVEL === 'debug') {
-            console.log("📊 FORCED Manual session data:", sessionData);
-          }
-
-          if (sessionData.userId && sessionData.email && sessionData.userRole) {
-            if (process.env.NEXT_PUBLIC_LOG_LEVEL === 'debug') {
-              console.log("✅ FORCED Creating user from manual parsing...");
-            }
-
-            // Create user object directly from cookie data
-            const mockUser = {
-              id: sessionData.userId,
-              email: sessionData.email,
-              user_metadata: {
-                name: sessionData.email?.split("@")[0] || "User",
-              },
-            } as unknown as User;
-
-            // Normalize userRole to lowercase
-            const normalizedRole =
-              sessionData.userRole.toLowerCase() as UserType;
-
-            setTimeout(() => {
-              setUser(mockUser);
-              setUserRole(normalizedRole);
-              setHasImmediateData(true);
-              setIsLoading(false);
-              if (process.env.NEXT_PUBLIC_LOG_LEVEL === 'debug') {
-                console.log(
-                  "✅ FORCED Hydrated auth state successfully with manual parsing!",
-                );
-              }
-            }, 0);
-            return; // Exit early since we found the data
-          }
-        } catch (error) {
-          if (process.env.NEXT_PUBLIC_LOG_LEVEL === 'debug') {
-            console.error("❌ FORCED Manual parsing failed:", error);
-          }
-=======
     let mounted = true;
     let retryTimeout: NodeJS.Timeout | null = null;
 
@@ -616,73 +481,8 @@
             devWarn("Failed to parse session cookie:", cookieError);
             // Continue with normal flow
           }
->>>>>>> 75599469
-        }
-
-<<<<<<< HEAD
-    // Fallback to original method
-    const recoveredState = recoverAuthState();
-    if (recoveredState) {
-      if (process.env.NEXT_PUBLIC_LOG_LEVEL === 'debug') {
-        console.log("✅ Recovered auth state from hydration:", recoveredState);
-      }
-
-      // Create a mock user object from recovered state
-      const mockUser = {
-        id: recoveredState.userId,
-        email: recoveredState.email,
-        user_metadata: recoveredState.profileData
-          ? {
-              name: recoveredState.profileData.name,
-            }
-          : undefined,
-      } as unknown as User;
-
-      setTimeout(() => {
-        setUser(mockUser);
-        setUserRole(recoveredState.userRole);
-        setHasImmediateData(true);
-        setIsLoading(false); // We have hydrated data, not loading anymore
-      }, 0);
-
-      if (process.env.NEXT_PUBLIC_LOG_LEVEL === 'debug') {
-        console.log(
-          "✅ Hydrated auth state successfully - user should be visible in header",
-        );
-      }
-    } else {
-      if (process.env.NEXT_PUBLIC_LOG_LEVEL === 'debug') {
-        console.log("❌ No auth state found during hydration check");
-      }
-    }
-  }, []);
-
-  // Initialize Supabase
-  useEffect(() => {
-    const initSupabase = async () => {
-      if (process.env.NEXT_PUBLIC_LOG_LEVEL === 'debug') {
-        console.log("🔌 UserContext: Initializing Supabase client...");
-      }
-      setAuthProgressState({
-        step: "connecting",
-        message: "Connecting to authentication service...",
-      });
-
-      try {
-        const client = await createClient();
-        if (process.env.NEXT_PUBLIC_LOG_LEVEL === 'debug') {
-          console.log("✅ UserContext: Supabase client initialized successfully");
-        }
-        setSupabase(client);
-        setAuthProgressState({ step: "idle", message: "" });
-      } catch (err) {
-        console.error(
-          "❌ UserContext: Failed to initialize Supabase client:",
-          err,
-        );
-        setError("Authentication initialization failed");
-        if (!hasImmediateData) {
-=======
+        }
+
         // Get or create supabase client
         let client = supabase;
         if (!client) {
@@ -757,7 +557,6 @@
             }
           }, delay);
         } else if (mounted) {
->>>>>>> 75599469
           setIsLoading(false);
         }
       }
@@ -857,30 +656,7 @@
           return;
         }
 
-        if (!mounted) {
-          clearTimeout(authTimeout);
-          return;
-        }
-
         if (getUserError) {
-<<<<<<< HEAD
-          console.error("❌ Error getting user:", getUserError);
-
-        // If we have immediate hydration data but Supabase session is missing,
-        // try to recover gracefully without showing error immediately
-        if (
-          hasImmediateData &&
-          getUserError.message?.includes("Auth session missing")
-        ) {
-          if (process.env.NEXT_PUBLIC_LOG_LEVEL === 'debug') {
-            console.log(
-              "⚠️  Session missing but we have hydration data, continuing with hydrated state",
-            );
-          }
-          // Don't set error or stop loading immediately, let hydration data work
-          return;
-        }
-=======
           devError("❌ Error getting user:", getUserError);
           clearTimeout(authTimeout);
 
@@ -889,7 +665,6 @@
             devLog(
               "ℹ️ Auth session missing - user not authenticated, this is expected",
             );
->>>>>>> 75599469
 
             // Clear any existing auth progress
             setAuthProgressState({ step: "idle", message: "" });
