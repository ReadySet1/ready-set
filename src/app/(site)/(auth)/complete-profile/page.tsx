--- conflicted
+++ resolved
@@ -17,7 +17,6 @@
 import { createClient } from "@/utils/supabase/client";
 import OAuthVendorForm from "@/components/Auth/SignUp/ui/OAuthVendorForm";
 import OAuthClientForm from "@/components/Auth/SignUp/ui/OAuthClientForm";
-import { loggers } from "@/utils/logger";
 
 // Only allowing client and vendor types for OAuth users
 const userTypes = ["vendor", "client"] as const;
@@ -54,12 +53,7 @@
 
     if (loading) {
       loadingTimeout = setTimeout(() => {
-<<<<<<< HEAD
-        loggers.app.debug("Loading timeout reached, resetting loading state");
-        setLoading(false);
-=======
                 setLoading(false);
->>>>>>> 3e16a57e
         setError("Operation timed out. Please try again.");
       }, 30000); // 30 second timeout
     }
@@ -75,12 +69,7 @@
       if (!supabase) return; // Wait until supabase is initialized
 
       try {
-<<<<<<< HEAD
-        loggers.app.debug("Fetching user data...");
-
-=======
         
->>>>>>> 3e16a57e
         // Simple user fetch with no custom timeouts
         const { data, error } = await supabase.auth.getUser();
 
@@ -92,36 +81,16 @@
         }
 
         if (!data.user) {
-<<<<<<< HEAD
-          loggers.app.debug("No user found, redirecting to sign-in");
-          router.push("/sign-in");
-=======
                     router.push("/sign-in");
->>>>>>> 3e16a57e
           return;
         }
 
         const userId = data.user.id;
-<<<<<<< HEAD
-        loggers.app.debug("User found:", userId);
-        loggers.app.debug("User metadata:", data.user.user_metadata);
-        loggers.app.debug("App metadata:", data.user.app_metadata);
-        setUser(data.user);
-
-        // Check if userType exists in metadata and use it
-        if (data.user.user_metadata?.userType) {
-          loggers.app.debug(
-            "User type found in metadata:",
-            data.user.user_metadata.userType,
-          );
-          setUserType(data.user.user_metadata.userType as UserType);
-=======
                                 setUser(data.user);
 
         // Check if userType exists in metadata and use it
         if (data.user.user_metadata?.userType) {
                     setUserType(data.user.user_metadata.userType as UserType);
->>>>>>> 3e16a57e
         }
 
         // IMPORTANT: First check public.user table directly with a raw query
@@ -132,22 +101,9 @@
             { user_id: userId },
           );
 
-<<<<<<< HEAD
-          loggers.app.debug("Raw user query result:", {
-            data: rawUserData,
-            error: rawUserError,
-          });
-
-          if (!rawUserError && rawUserData) {
-            loggers.app.debug(
-              "User found in public.user table via RPC, redirecting to home",
-            );
-            router.push("/");
-=======
           
           if (!rawUserError && rawUserData) {
                         router.push("/");
->>>>>>> 3e16a57e
             return;
           }
         } catch (rpcError) {
@@ -162,22 +118,9 @@
           .eq("id", userId)
           .limit(1);
 
-<<<<<<< HEAD
-        loggers.app.debug("Public user table search result:", {
-          data: publicUserData,
-          error: publicUserError,
-        });
-
-        if (!publicUserError && publicUserData && publicUserData.length > 0) {
-          loggers.app.debug(
-            "User found in public.user table, redirecting to home",
-          );
-          router.push("/");
-=======
         
         if (!publicUserError && publicUserData && publicUserData.length > 0) {
                     router.push("/");
->>>>>>> 3e16a57e
           return;
         }
 
@@ -188,31 +131,14 @@
           .eq("auth_user_id", userId)
           .limit(1);
 
-<<<<<<< HEAD
-        loggers.app.debug("Profiles table search result:", {
-          data: profilesData,
-          error: profilesError,
-        });
-
-        if (!profilesError && profilesData && profilesData.length > 0) {
-          loggers.app.debug("User already has a profile, redirecting to home");
-          router.push("/");
-=======
         
         if (!profilesError && profilesData && profilesData.length > 0) {
                     router.push("/");
->>>>>>> 3e16a57e
           return;
         }
 
         // Special debug: Log user data from Supabase to see what's going on
-<<<<<<< HEAD
-        loggers.app.debug("User not found in public.user or profiles tables!");
-        loggers.app.debug("This user needs to complete their profile");
-
-=======
                 
->>>>>>> 3e16a57e
         // Allow profile completion
         setLoading(false);
       } catch (err) {
@@ -228,12 +154,7 @@
   }, [router, supabase]);
 
   const handleUserTypeSelection = (type: UserType) => {
-<<<<<<< HEAD
-    loggers.app.debug("User type selected:", type);
-    setUserType(type);
-=======
         setUserType(type);
->>>>>>> 3e16a57e
     setStep(2);
   };
 
@@ -243,12 +164,7 @@
       return;
     }
 
-<<<<<<< HEAD
-    loggers.app.debug("Form submission started:", formData);
-    setLoading(true);
-=======
         setLoading(true);
->>>>>>> 3e16a57e
     setError(null);
 
     if (!user) {
@@ -259,12 +175,7 @@
     }
 
     try {
-<<<<<<< HEAD
-      loggers.app.debug("Creating profile for user:", user.id);
-
-=======
       
->>>>>>> 3e16a57e
       // Prepare profile data
       const profileData = {
         auth_user_id: user.id,
@@ -309,12 +220,7 @@
         is_temporary_password: false,
       };
 
-<<<<<<< HEAD
-      loggers.app.debug("Profile data to insert:", profileData);
-
-=======
       
->>>>>>> 3e16a57e
       // Prepare user table data
       const userTableData = {
         id: user.id,
@@ -344,70 +250,15 @@
         updated_at: new Date(),
         isTemporaryPassword: false,
       };
-<<<<<<< HEAD
-
-      // Try direct Supabase insertion first for better error handling
-      loggers.app.debug("Inserting profile data directly via Supabase...");
-
-      try {
-        // Insert into profiles table first
-        const { data: profileInsertData, error: profileInsertError } =
-          await supabase.from("profiles").insert([profileData]);
-
-        if (profileInsertError) {
-          console.error("Error inserting profile:", profileInsertError);
-          throw new Error(
-            `Profile insertion failed: ${profileInsertError.message}`,
-          );
-        }
-
-        loggers.app.debug("Profile inserted successfully:", profileInsertData);
-
-        // Insert into user table (public schema, not 'users')
-        const { data: userInsertData, error: userInsertError } = await supabase
-          .from("user")
-          .insert([userTableData]);
-
-        if (userInsertError) {
-          console.error("Error inserting user:", userInsertError);
-          throw new Error(`User insertion failed: ${userInsertError.message}`);
-        }
-
-        loggers.app.debug("User inserted successfully:", userInsertData);
-
-        // Success with direct Supabase insertion
-        toast.success("Profile completed successfully");
-        setTimeout(() => {
-          router.push("/");
-        }, 500);
-        return;
-      } catch (supabaseError) {
-        // If direct Supabase insertion fails, fall back to API route
-        loggers.app.warn(
-          "Direct Supabase insertion failed, falling back to API route:",
-          supabaseError,
-        );
-      }
-
-      // Fall back to the API route for profile creation
-      loggers.app.debug("Falling back to API route for profile creation...");
-
-      const response = await fetch("/api/profile", {
-=======
 
       // Use the dedicated profile completion API endpoint
       
       const response = await fetch("/api/complete-profile", {
->>>>>>> 3e16a57e
         method: "POST",
         headers: {
           "Content-Type": "application/json",
         },
         body: JSON.stringify({
-<<<<<<< HEAD
-          profileData,
-          userTableData,
-=======
           userType: userType,
           contact_name: formData.contact_name || user.user_metadata?.full_name,
           phone: formData.phone,
@@ -426,7 +277,6 @@
           cateringBrokerage: formData.cateringBrokerage,
           head_count: formData.head_count,
           email: user.email,
->>>>>>> 3e16a57e
         }),
       });
 
@@ -436,12 +286,7 @@
       }
 
       // Success - show toast and redirect
-<<<<<<< HEAD
-      loggers.app.debug("Profile created successfully via API");
-      toast.success("Profile completed successfully");
-=======
             toast.success("Profile completed successfully");
->>>>>>> 3e16a57e
 
       // Short timeout to allow the toast to display before redirecting
       setTimeout(() => {
@@ -460,12 +305,7 @@
       setError(errorMessage);
       toast.error(errorMessage);
     } finally {
-<<<<<<< HEAD
-      loggers.app.debug("Form submission process completed");
-      setLoading(false);
-=======
             setLoading(false);
->>>>>>> 3e16a57e
     }
   };
 
@@ -490,12 +330,7 @@
   );
 
   const renderForm = () => {
-<<<<<<< HEAD
-    loggers.app.debug("Rendering form for user type:", userType);
-    switch (userType) {
-=======
         switch (userType) {
->>>>>>> 3e16a57e
       case "vendor":
         interface UserMetadata {
           full_name?: string;
@@ -600,22 +435,12 @@
 
   // Debug function to manually redirect user
   const debugRedirectHome = () => {
-<<<<<<< HEAD
-    loggers.app.debug("Manual redirect triggered by user");
-    router.push("/");
-=======
         router.push("/");
->>>>>>> 3e16a57e
   };
 
   // Debug function to manually clear state and retry
   const debugRetry = () => {
-<<<<<<< HEAD
-    loggers.app.debug("Manual retry triggered by user");
-    setLoading(false);
-=======
         setLoading(false);
->>>>>>> 3e16a57e
     setError(null);
   };
 
