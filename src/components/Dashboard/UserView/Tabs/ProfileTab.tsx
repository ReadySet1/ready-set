--- conflicted
+++ resolved
@@ -22,15 +22,10 @@
   errors?: FieldErrors<UserFormValues>;
 }
 
-<<<<<<< HEAD
-export default function ProfileTab({ control, watchedValues, errors }: ProfileTabProps) {
+export default function ProfileTab({ control, watchedValues }: ProfileTabProps) {
+  const { formState: { errors } } = useFormContext<UserFormValues>();
   // Get phone validation error
   const phoneError = validatePhoneNumber(watchedValues.contact_number);
-
-=======
-export default function ProfileTab({ control, watchedValues }: ProfileTabProps) {
-  const { formState: { errors } } = useFormContext<UserFormValues>();
->>>>>>> 0e1c9340
   return (
     <div className="space-y-6">
       <div className="grid gap-6 sm:grid-cols-2">
