// src/app/(site)/free-resources/[slug]/page.tsx
import { notFound } from "next/navigation";
import { client, urlFor } from "@/sanity/lib/client";
import BackArrow from "@/components/Common/Back";
import React from "react";
import Logo from "@/components/ui/logo";
import type { Metadata } from "next";
import { DownloadButtonWrapper } from "./DownloadButtonWrapper";
<<<<<<< HEAD
import { SanitizedContent } from "@/components/Common/SanitizedContent";
=======
import DOMPurify from "isomorphic-dompurify";
>>>>>>> d95af018

export const revalidate = 30;

interface PortableTextSpan {
  _key?: string;
  _type: string;
  marks?: string[];
  text: string;
}

interface PortableTextBlock {
  _key?: string;
  _type: string;
  style?: string;
  children?: PortableTextSpan[];
  markDefs?: any[];
}

// Updated query to match the new schema structure
const guideQuery = `*[_type == "guide" && slug.current == $slug][0]{
  _id,
  _type,
  _updatedAt,
  title,
  subtitle,
  slug,
  
  // CONTENIDO PRINCIPAL - Campos exactos de Sanity
  introduction,
  mainContent[] {
    title,
    content
  },
  listSections[] {
    title,
    items[] {
      title,
      content
    }
  },
  
  // CTAs y otros campos
  callToAction,
  calendarUrl,
  downloadCtaText,
  consultationCtaText,
  
  // Archivos descargables
  downloadableFiles[] {
    _key,
    asset-> {
      _id,
      url,
      originalFilename
    }
  },
  
  // Imagen de portada
  coverImage,
  
  // Categoría
  category-> {
    _id,
    title,
    slug
  },
  
  // SEO
  seo{
    metaTitle,
    metaDescription,
    metaImage,
    nofollowAttributes,
    seoKeywords,
    openGraph{
      siteName,
      url,
      description,
      title,
      image
    },
    twitter{
      site,
      creator,
      cardType,
      handle
    }
  }
}`;

interface GuideDocument {
  _id: string;
  title: string;
  subtitle?: string;
  slug: { current: string };
  introduction?: PortableTextBlock[];
  coverImage?: any;
  mainContent?: Array<{
    title: string;
    content: PortableTextBlock[];
  }>;
  listSections?: Array<{
    title: string;
    items: Array<{
      title?: string;
      content: string;
    }>;
  }>;
  callToAction?: string;
  calendarUrl?: string;
  downloadCtaText?: string;
  consultationCtaText?: string;
  _updatedAt: string;
  category?: {
    _id: string;
    title: string;
    slug: { current: string };
  };
  downloadableFiles?: Array<{
    _key: string;
    asset: {
      _id: string;
      url: string;
      originalFilename: string;
    };
  }>;
  seo?: {
    metaTitle?: string;
    metaDescription?: string;
    openGraph?: {
      title?: string;
      description?: string;
      image?: any;
      siteName?: string;
      url?: string;
    };
  };
}

// Helper function using direct Sanity client
async function getGuide(slug: string): Promise<GuideDocument | null> {
  if (!slug) return null;
  
  try {
    const guide = await client.fetch(guideQuery, { slug });
    
    // Only log during development, not during build
    if (process.env.NODE_ENV === 'development') {
      if (guide) {
              } else {
              }
    }
    
    return guide;
  } catch (error) {
    // Handle specific build-time errors gracefully
    if (error instanceof TypeError && error.message.includes('arrayBuffer')) {
      // This is a known issue during build with Sanity client, return null gracefully
      if (process.env.NODE_ENV !== 'production') {
        console.warn(`⚠️ [Build] Sanity client error during build for ${slug}, this is expected during static generation`);
      }
      return null;
    }
    
    // Only log errors during development
    if (process.env.NODE_ENV === 'development') {
      console.error(`🔥 [Direct Sanity] Error fetching guide ${slug}:`, error);
    }
    return null;
  }
}

export async function generateMetadata({
  params,
}: {
  params: Promise<{ slug: string }>;
}): Promise<Metadata> {
  const { slug } = await params;
  const guide = await getGuide(slug);

  if (!guide) {
    return {
      title: "Guide Not Found",
    };
  }

  const { title, seo } = guide;
  const ogImage = seo?.openGraph?.image
    ? urlFor(seo.openGraph.image).url()
    : guide.coverImage
      ? urlFor(guide.coverImage).url()
      : undefined;

  return {
    title: seo?.metaTitle ?? `${title} | Ready Set LLC`,
    description: seo?.metaDescription ?? title,
    openGraph: {
      title: seo?.openGraph?.title ?? title,
      description: seo?.openGraph?.description ?? seo?.metaDescription ?? title,
      images: ogImage ? [{ url: ogImage }] : undefined,
      siteName: seo?.openGraph?.siteName ?? "Ready Set LLC",
      url: seo?.openGraph?.url,
    },
  };
}

// Helper function to render portable text blocks with sanitization
const renderPortableText = (
  blocks: PortableTextBlock[] | undefined,
): string => {
  if (!blocks || !Array.isArray(blocks)) return "";

  const htmlString = blocks
    .map((block) => {
      if (!block.children) return "";
      return block.children
        .map((child: PortableTextSpan) => child.text || "")
        .join("");
    })
    .join("<br/>");

  // Sanitize HTML to prevent XSS attacks
  return DOMPurify.sanitize(htmlString, {
    ALLOWED_TAGS: ['br', 'p', 'strong', 'em', 'u', 'a', 'ul', 'ol', 'li'],
    ALLOWED_ATTR: ['href', 'target', 'rel']
  });
};

export default async function GuidePage({
  params,
}: {
  params: Promise<{ slug: string }>;
}) {
  const { slug } = await params;
  const guide = await getGuide(slug);

  if (!guide) notFound();

  // Get the image URL from coverImage
  const imageUrl = guide.coverImage
    ? urlFor(guide.coverImage).url()
    : "https://placehold.co/600x400/FCD34D/333333?text=Guide";

  // Create downloadable files section if files exist
  const hasDownloadableFiles =
    guide.downloadableFiles && guide.downloadableFiles.length > 0;

  // Function to handle multiple file types with appropriate icons
  const getFileIcon = (filename: string): string => {
    const extension = filename.split(".").pop()?.toLowerCase();

    switch (extension) {
      case "pdf":
        return "📄";
      case "doc":
      case "docx":
        return "📝";
      case "xls":
      case "xlsx":
        return "📊";
      case "ppt":
      case "pptx":
        return "📑";
      case "zip":
        return "🗜️";
      default:
        return "📄";
    }
  };

  return (
    <div className="min-h-screen">
      {/* Main content section */}
      <div className="px-6 pb-12 pt-32">
        <div className="mx-auto max-w-6xl">
          <div className="rounded-lg bg-white p-8 shadow-lg">
            <div className="grid gap-8 md:grid-cols-2">
              {/* Left Column - Content */}
              <div className="space-y-6">
                <h1 className="text-4xl font-bold text-gray-800">
                  {guide.title}
                </h1>
                <h2 className="text-xl text-gray-600">
                  {guide.subtitle || "A Business Owner's Guide"}
                </h2>

                {/* Introduction */}
                {guide.introduction && (
                  <SanitizedContent
                    html={renderPortableText(guide.introduction)}
                    className="text-gray-600"
                  />
                )}

                {/* Main Content Sections */}
                {guide.mainContent && guide.mainContent.length > 0 && (
                  <div className="mt-8 space-y-6">
                    {guide.mainContent.map((section, index) => (
                      <div key={index} className="space-y-3">
                        <h2 className="text-2xl font-bold text-gray-800">
                          {section.title}
                        </h2>
                        {section.content && (
                          <SanitizedContent
                            html={renderPortableText(section.content)}
                            className="text-gray-600"
                          />
                        )}
                      </div>
                    ))}
                  </div>
                )}

                {/* List Sections */}
                {guide.listSections && guide.listSections.length > 0 && (
                  <div className="mt-8 space-y-6">
                    {guide.listSections.map((section, index) => (
                      <div key={index} className="space-y-3">
                        <h2 className="text-2xl font-bold text-gray-800">
                          {section.title}
                        </h2>
                        {section.items && section.items.length > 0 && (
                          <ul className="list-disc space-y-2 pl-5 text-gray-600">
                            {section.items.map((item, itemIndex) => (
                              <li key={itemIndex}>
                                {item.title ? (
                                  <>
                                    <span className="font-bold">
                                      {item.title}:
                                    </span>{" "}
                                    {item.content}
                                  </>
                                ) : (
                                  item.content
                                )}
                              </li>
                            ))}
                          </ul>
                        )}
                      </div>
                    ))}
                  </div>
                )}

                {/* Call to action */}
                {guide.callToAction && (
                  <div className="mt-8 space-y-4">
                    <p className="font-medium text-gray-700"></p>
                    <p className="text-gray-600">
                      If you found this guide helpful, share it with your
                      network or schedule a consultation call with us. Ready to
                      take the next step? Contact{" "}
                      <a
                        href="/contact"
                        className="font-bold text-blue-500 underline hover:text-blue-700"
                      >
                        Ready Set Group
                      </a>{" "}
                      now!
                    </p>
                  </div>
                )}
              </div>

              {/* Right Column - Image and Card */}
              <div className="space-y-6">
                {/* Resource Card with Image */}
                <div className="overflow-hidden rounded-lg bg-yellow-400">
                  <div className="relative">
                    <img
                      src={imageUrl}
                      alt={guide.title}
                      className="h-auto w-full object-cover"
                    />
                    <div className="p-6">
                      <h2 className="mb-2 text-center text-2xl font-bold">
                        {guide.title}
                      </h2>
                      <div className="mx-auto my-4 h-px w-32 bg-black"></div>
                      <p className="text-center text-sm">
                        {guide.subtitle || "A Business Owner's Guide"}
                      </p>
                    </div>
                  </div>
                </div>

                {/* Logo */}
                <Logo />

                {/* Download Button - Using client component wrapper */}
                {hasDownloadableFiles && (
                  <DownloadButtonWrapper
                    files={guide.downloadableFiles || []}
                    guideTitle={guide.title}
                  />
                )}

                {/* Consultation button with custom text */}
                {guide.calendarUrl && (
                  <div className="mt-4 text-center">
                    <a
                      href={guide.calendarUrl}
                      target="_blank"
                      rel="noopener noreferrer"
                      className="w-full rounded-lg bg-yellow-400 px-6 py-3 font-semibold text-gray-800 transition-colors hover:bg-yellow-500"
                    >
                      {guide.consultationCtaText || "Schedule a Consultation"}
                    </a>
                  </div>
                )}
              </div>
            </div>
          </div>
        </div>
      </div>

      {/* Back button */}
      <div className="container mx-auto px-4 py-4">
        <BackArrow />
      </div>
    </div>
  );
}

export async function generateStaticParams() {
  try {
    // During build, use a simpler approach to avoid edge runtime issues
    const guides = await client.fetch(`*[_type == "guide" && defined(slug.current)]{
      "slug": slug.current
    }`);

    // Add null check for guides
    if (!guides || !Array.isArray(guides)) {
      if (process.env.NODE_ENV !== 'production') {
        console.warn('⚠️ No guides found or invalid response from Sanity, using fallback slugs');
      }
      throw new Error('Invalid guides response');
    }

    if (process.env.NODE_ENV !== 'production') {
          }
    
    return guides.map((guide: { slug: string }) => ({
      slug: guide.slug,
    }));
  } catch (error) {
    if (process.env.NODE_ENV !== 'production') {
      console.error("❌ Error in generateStaticParams:", error);
    }
    
    // Fallback to static slugs if Sanity fetch fails
    const staticGuideSlugs = [
      "what-is-email-marketing",
      "your-guide-to-delegation",
      "building-a-reliable-delivery-network",
      "the-complete-guide-to-choosing-the-right-delivery-partner",
      "how-to-hire-the-right-virtual-assistant",
      "how-to-start-social-media-marketing-made-simple",
      "why-email-metrics-matter",
      "addressing-key-issues-in-delivery-logistics",
      "email-testing-made-simple",
      "social-media-strategy-guide-and-template",
    ];
    
    if (process.env.NODE_ENV !== 'production') {
          }
    
    return staticGuideSlugs.map((slug) => ({
      slug: slug,
    }));
  }
}<|MERGE_RESOLUTION|>--- conflicted
+++ resolved
@@ -6,11 +6,7 @@
 import Logo from "@/components/ui/logo";
 import type { Metadata } from "next";
 import { DownloadButtonWrapper } from "./DownloadButtonWrapper";
-<<<<<<< HEAD
-import { SanitizedContent } from "@/components/Common/SanitizedContent";
-=======
 import DOMPurify from "isomorphic-dompurify";
->>>>>>> d95af018
 
 export const revalidate = 30;
 
@@ -299,9 +295,11 @@
 
                 {/* Introduction */}
                 {guide.introduction && (
-                  <SanitizedContent
-                    html={renderPortableText(guide.introduction)}
+                  <div
                     className="text-gray-600"
+                    dangerouslySetInnerHTML={{
+                      __html: renderPortableText(guide.introduction),
+                    }}
                   />
                 )}
 
@@ -314,9 +312,11 @@
                           {section.title}
                         </h2>
                         {section.content && (
-                          <SanitizedContent
-                            html={renderPortableText(section.content)}
+                          <div
                             className="text-gray-600"
+                            dangerouslySetInnerHTML={{
+                              __html: renderPortableText(section.content),
+                            }}
                           />
                         )}
                       </div>
