'use client';

import { useState, useEffect, useRef, useCallback } from 'react';
import type { TrackedDriver, DeliveryTracking } from '@/types/tracking';

interface LocationData {
  driverId: string;
  location: {
    type: 'Point';
    coordinates: [number, number]; // [lng, lat]
  };
  accuracy: number;
  speed: number;
  heading: number;
  batteryLevel?: number;
  isMoving: boolean;
  activityType: 'walking' | 'driving' | 'stationary';
  recordedAt: string;
}

interface RealtimeData {
  activeDrivers: TrackedDriver[];
  recentLocations: LocationData[];
  activeDeliveries: DeliveryTracking[];
}

interface UseRealTimeTrackingReturn {
  activeDrivers: TrackedDriver[];
  recentLocations: LocationData[];
  activeDeliveries: DeliveryTracking[];
  isConnected: boolean;
  error: string | null;
  reconnect: () => void;
}

export function useRealTimeTracking(): UseRealTimeTrackingReturn {
  const [activeDrivers, setActiveDrivers] = useState<TrackedDriver[]>([]);
  const [recentLocations, setRecentLocations] = useState<LocationData[]>([]);
  const [activeDeliveries, setActiveDeliveries] = useState<DeliveryTracking[]>([]);
  const [isConnected, setIsConnected] = useState(false);
  const [error, setError] = useState<string | null>(null);
  
  const eventSourceRef = useRef<EventSource | null>(null);
  const reconnectTimeoutRef = useRef<NodeJS.Timeout | null>(null);
  const reconnectAttemptsRef = useRef(0);
<<<<<<< HEAD
  const connectRef = useRef<() => void>(() => {});
=======
  const connectRef = useRef<(() => void) | null>(null);
>>>>>>> 3e16a57e

  const maxReconnectAttempts = 5;
  const baseReconnectDelay = 1000; // 1 second

  // Schedule reconnection with exponential backoff
<<<<<<< HEAD
  const scheduleReconnect = useCallback(() => {
=======
  const scheduleReconnect = useCallback((): void => {
>>>>>>> 3e16a57e
    if (reconnectAttemptsRef.current >= maxReconnectAttempts) {
      setError(`Connection failed after ${maxReconnectAttempts} attempts. Please refresh the page.`);
      return;
    }

    const delay = baseReconnectDelay * Math.pow(2, reconnectAttemptsRef.current);
    reconnectAttemptsRef.current += 1;

    if (reconnectTimeoutRef.current) {
      clearTimeout(reconnectTimeoutRef.current);
    }

    reconnectTimeoutRef.current = setTimeout(() => {
<<<<<<< HEAD
      console.log(`Reconnection attempt ${reconnectAttemptsRef.current}/${maxReconnectAttempts}`);
      connectRef.current?.();
=======
            connectRef.current?.();
>>>>>>> 3e16a57e
    }, delay);
  }, []);

  // Connect to SSE endpoint
  const connect = useCallback((): void => {
    if (eventSourceRef.current) {
      eventSourceRef.current.close();
    }

    try {
      setError(null);
      const eventSource = new EventSource('/api/tracking/live');
      eventSourceRef.current = eventSource;

      eventSource.onopen = () => {
                setIsConnected(true);
        setError(null);
        reconnectAttemptsRef.current = 0;
      };

      eventSource.onmessage = (event) => {
        try {
          const data = JSON.parse(event.data);
          
          if (data.type === 'connection') {
                      } else if (data.type === 'driver_update') {
            const realtimeData: RealtimeData = data.data;
            
            setActiveDrivers(realtimeData.activeDrivers || []);
            setRecentLocations(realtimeData.recentLocations || []);
            setActiveDeliveries(realtimeData.activeDeliveries || []);
          } else if (data.type === 'error') {
            console.error('SSE error:', data.message);
            setError(data.message);
          }
        } catch (parseError) {
          console.error('Error parsing SSE data:', parseError);
          setError('Error parsing real-time data');
        }
      };

      eventSource.onerror = (event) => {
        console.error('SSE connection error:', event);
        setIsConnected(false);
        
        if (eventSource.readyState === EventSource.CLOSED) {
                    scheduleReconnect();
        } else {
          setError('Connection error occurred');
        }
      };

    } catch (connectionError) {
      console.error('Failed to establish SSE connection:', connectionError);
      setError('Failed to connect to real-time tracking');
      setIsConnected(false);
      scheduleReconnect();
    }
  }, [scheduleReconnect]);

  // Update the ref whenever connect changes
  connectRef.current = connect;

  // Manual reconnect function
  const reconnect = useCallback((): void => {
    reconnectAttemptsRef.current = 0;
    if (reconnectTimeoutRef.current) {
      clearTimeout(reconnectTimeoutRef.current);
    }
    connect();
  }, [connect]);

  // Initialize connection on mount
  useEffect(() => {
    connect();

    // Cleanup on unmount
    return () => {
      if (eventSourceRef.current) {
        eventSourceRef.current.close();
      }
      if (reconnectTimeoutRef.current) {
        clearTimeout(reconnectTimeoutRef.current);
      }
    };
  }, [connect]);

  // Handle page visibility changes
  useEffect(() => {
    const handleVisibilityChange = () => {
      if (document.hidden) {
        // Page is hidden, we could optionally pause connection
              } else {
        // Page is visible, ensure connection is active
        if (!isConnected && eventSourceRef.current?.readyState !== EventSource.CONNECTING) {
                    reconnect();
        }
      }
    };

    document.addEventListener('visibilitychange', handleVisibilityChange);
    return () => {
      document.removeEventListener('visibilitychange', handleVisibilityChange);
    };
  }, [isConnected, reconnect]);

  // Health check - if we haven't received data in a while, try to reconnect
  useEffect(() => {
    if (!isConnected) return;

    const healthCheckInterval = setInterval(() => {
      // If we're connected but no drivers, might indicate a problem
      if (isConnected && activeDrivers.length === 0) {
                // Could implement a ping mechanism here
      }
    }, 30000); // Check every 30 seconds

    return () => clearInterval(healthCheckInterval);
  }, [isConnected, activeDrivers.length]);

  return {
    activeDrivers,
    recentLocations,
    activeDeliveries,
    isConnected,
    error,
    reconnect
  };
}<|MERGE_RESOLUTION|>--- conflicted
+++ resolved
@@ -43,21 +43,13 @@
   const eventSourceRef = useRef<EventSource | null>(null);
   const reconnectTimeoutRef = useRef<NodeJS.Timeout | null>(null);
   const reconnectAttemptsRef = useRef(0);
-<<<<<<< HEAD
-  const connectRef = useRef<() => void>(() => {});
-=======
   const connectRef = useRef<(() => void) | null>(null);
->>>>>>> 3e16a57e
 
   const maxReconnectAttempts = 5;
   const baseReconnectDelay = 1000; // 1 second
 
   // Schedule reconnection with exponential backoff
-<<<<<<< HEAD
-  const scheduleReconnect = useCallback(() => {
-=======
   const scheduleReconnect = useCallback((): void => {
->>>>>>> 3e16a57e
     if (reconnectAttemptsRef.current >= maxReconnectAttempts) {
       setError(`Connection failed after ${maxReconnectAttempts} attempts. Please refresh the page.`);
       return;
@@ -71,12 +63,7 @@
     }
 
     reconnectTimeoutRef.current = setTimeout(() => {
-<<<<<<< HEAD
-      console.log(`Reconnection attempt ${reconnectAttemptsRef.current}/${maxReconnectAttempts}`);
-      connectRef.current?.();
-=======
             connectRef.current?.();
->>>>>>> 3e16a57e
     }, delay);
   }, []);
 
