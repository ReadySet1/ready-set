--- conflicted
+++ resolved
@@ -129,11 +129,7 @@
     // Simulate position update
     if (watchCallback) {
       await act(async () => {
-<<<<<<< HEAD
-        watchCallback!(mockPosition);
-=======
         (watchCallback as (position: any) => void)(mockPosition);
->>>>>>> bcb0c827
       });
     }
 
