"use client";

import React, { useState, useEffect } from "react";
import { Card, CardHeader, CardContent, CardTitle } from "@/components/ui/card";
import { Badge } from "@/components/ui/badge";
import { Button } from "@/components/ui/button";
import { Progress } from "@/components/ui/progress";
import { Separator } from "@/components/ui/separator";
import {
  DropdownMenu,
  DropdownMenuTrigger,
  DropdownMenuContent,
  DropdownMenuItem,
} from "@/components/ui/dropdown-menu";
import {
  CalendarIcon,
  MapPinIcon,
  FileTextIcon,
  CarIcon,
  UsersIcon,
  ArrowLeftIcon,
} from "lucide-react";
import { cn } from "@/lib/utils";
import { usePathname, useRouter } from "next/navigation";

// Shared types
interface Driver {
  id: string;
  name: string | null;
  email: string | null;
  contact_number: string | null;
}

interface Address {
  street1?: string;
  city?: string;
  state?: string;
  zip?: string;
  locationNumber?: string;
  parkingLoading?: string;
}

interface BaseOrder {
  id: string;
  orderNumber: string;
  pickupDateTime: string;
  status: string;
  driverStatus: string | null;
  orderTotal: string;
  tip?: string;
  specialNotes: string | null;
  pickupNotes?: string | null;
  clientAttention?: string | null;
  pickupAddress: Address;
  deliveryAddress: Address | null;
  userId: string;
  arrivalDateTime: string;
  completeDateTime: string;
  updatedAt: string | null;
  user?: {
    name?: string;
    email?: string;
  };
  dispatches: Array<{
    driver: Driver;
  }>;
}

interface CateringOrder extends BaseOrder {
  order_type: "catering";
  headcount: string | null;
  needHost: "YES" | "NO" | null;
  brokerage: string | null;
}

interface OnDemandOrder extends BaseOrder {
  order_type: "on_demand";
  itemDelivered: string | null;
  vehicleType: "CAR" | "VAN" | "TRUCK" | null;
}

type Order = CateringOrder | OnDemandOrder;

// DriverStatusCard component
interface DriverStatusCardProps {
  order: {
    id: string;
    status: string;
    driver_status: string | null;
    user_id: string;
    pickup_time: string;
    arrival_time: string;
    complete_time: string;
    updated_at: string | null;
  };
  driverInfo: Driver | null;
  updateDriverStatus: (newStatus: string) => Promise<void>;
}

const BackButton: React.FC = () => {
  const router = useRouter();

  return (
    <Button
      variant="ghost"
      size="sm"
      className="hover:bg-accent flex items-center gap-2"
      onClick={() => router.push("/driver")}
    >
      <ArrowLeftIcon className="h-4 w-4" />
      Back to Dashboard
    </Button>
  );
};

const driverStatusMap: Record<string, string> = {
  assigned: "🚗 Assigned",
  arrived_at_vendor: "🏪 At Vendor",
  en_route_to_client: "🚚 On the Way",
  arrived_to_client: "🏁 Arrived",
  completed: "✅ Completed",
};

const driverStatusProgress: Record<string, number> = {
  assigned: 0,
  arrived_at_vendor: 25,
  en_route_to_client: 50,
  arrived_to_client: 75,
  completed: 100,
};

const DriverStatusCard: React.FC<DriverStatusCardProps> = ({
  order,
  driverInfo,
  updateDriverStatus,
}) => {
  const getProgressValue = (status: string | null) => {
    return driverStatusProgress[status || "assigned"] || 0;
  };

  const getDisplayStatus = (status: string | null) => {
    return status
      ? driverStatusMap[status] || status
      : driverStatusMap["assigned"];
  };

  return (
    <Card className="w-full">
      <CardHeader>
        <CardTitle>Driver Details</CardTitle>
      </CardHeader>
      <CardContent>
        {driverInfo ? (
          <div className="space-y-4">
            <div className="grid grid-cols-1 gap-4 text-sm sm:grid-cols-2">
              <div>
                Driver Name:{" "}
                <span className="font-medium">
                  {driverInfo.name || "Not assigned"}
                </span>
              </div>
              <div>
                Driver Email:{" "}
                <span className="font-medium">{driverInfo.email || "N/A"}</span>
              </div>
              <div>
                Driver Contact:{" "}
                <span className="font-medium">
                  {driverInfo.contact_number || "N/A"}
                </span>
              </div>
              <div>
                Updated At:{" "}
                <span className="font-medium">
                  {order.updated_at
                    ? new Date(order.updated_at).toLocaleString()
                    : "N/A"}
                </span>
              </div>
            </div>
            <div className="space-y-2 py-4">
              <div className="flex flex-col items-center justify-center">
                <span className="mb-2 text-xl font-medium">Drive Status</span>
                <div className="flex justify-center">
                  <DropdownMenu>
                    <DropdownMenuTrigger asChild>
                      <Button variant="outline">Update Status</Button>
                    </DropdownMenuTrigger>
                    <DropdownMenuContent>
                      {Object.entries(driverStatusMap).map(
                        ([status, label]) => (
                          <DropdownMenuItem
                            key={status}
                            onClick={() => updateDriverStatus(status)}
                          >
                            {label}
                          </DropdownMenuItem>
                        ),
                      )}
                    </DropdownMenuContent>
                  </DropdownMenu>
                </div>
              </div>
              <Progress
                value={getProgressValue(order.driver_status)}
                className="w-full"
                indicatorClassName="bg-yellow-400"
              />
              <div className="text-muted-foreground flex justify-between text-xs">
                <span>Not Started</span>
                <span>Completed</span>
              </div>
            </div>
            <div className="flex justify-center">
              <Badge
                variant="outline"
                className={cn("px-4 py-2 text-lg font-medium", {
                  "border-yellow-300 bg-yellow-100 text-yellow-800":
                    order.driver_status === "assigned" || !order.driver_status,
                  "border-blue-300 bg-blue-100 text-blue-800":
                    order.driver_status === "arrived_at_vendor",
                  "border-green-300 bg-green-100 text-green-800":
                    order.driver_status === "en_route_to_client",
                  "border-purple-300 bg-purple-100 text-purple-800":
                    order.driver_status === "arrived_to_client",
                  "border-gray-300 bg-gray-100 text-gray-800":
                    order.driver_status === "completed",
                })}
              >
                {getDisplayStatus(order.driver_status)}
              </Badge>
            </div>
          </div>
        ) : (
          <div>No driver assigned to this order.</div>
        )}
      </CardContent>
    </Card>
  );
};

const OrderPage: React.FC = () => {
  const [order, setOrder] = useState<Order | null>(null);
  const [loading, setLoading] = useState<boolean>(true);
  const [error, setError] = useState<string | null>(null);
  const [driverInfo, setDriverInfo] = useState<Driver | null>(null);
  const pathname = usePathname();

  useEffect(() => {
    const fetchOrder = async (currentPathname: string) => {
      const orderNumber = decodeURIComponent(
        currentPathname.split("/").pop() || "",
      );

      // Prevent fetching if orderNumber is somehow undefined or empty after splitting
      if (!orderNumber) {
        setError("Could not determine order number from URL.");
        setLoading(false);
        return;
      }

      try {
        setLoading(true); // Set loading true only when fetching
        setError(null);
        const response = await fetch(
          `/api/orders/${encodeURIComponent(orderNumber)}`,
        );
        if (!response.ok) {
          throw new Error("Failed to fetch order");
        }
        const data: Order = await response.json();
        setOrder(data);

        if (
          data.dispatches &&
          Array.isArray(data.dispatches) &&
          data.dispatches.length > 0 &&
          data.dispatches[0]?.driver
        ) {
          setDriverInfo(data.dispatches[0].driver);
        } else {
          setDriverInfo(null);
        }
      } catch (err) {
        setError(err instanceof Error ? err.message : "An error occurred");
      } finally {
        setLoading(false);
      }
    };

    if (pathname) {
      fetchOrder(pathname);
    } else {
      // Handle the case where pathname is null initially if necessary
      // For example, set an error or loading state specific to this case
      // setError("Pathname is not available yet.");
      setLoading(false); // Or keep loading true until pathname is available
    }
  }, [pathname]);

  const updateDriverStatus = async (newStatus: string) => {
    if (!order) return;

    try {
<<<<<<< HEAD
      const response = await fetch(`/api/orders/${order.orderNumber}`, {
        method: "PATCH",
        headers: {
          "Content-Type": "application/json",
        },
        body: JSON.stringify({ driverStatus: newStatus }),
      });
=======
      const response = await fetch(
        `/api/orders/${encodeURIComponent(order.order_number)}`,
        {
          method: "PATCH",
          headers: {
            "Content-Type": "application/json",
          },
          body: JSON.stringify({ driver_status: newStatus }),
        },
      );
>>>>>>> daa4aeb4

      if (!response.ok) {
        throw new Error("Failed to update driver status");
      }

      const updatedOrder: Order = await response.json();
      setOrder(updatedOrder);
      if (
        updatedOrder.dispatches &&
        Array.isArray(updatedOrder.dispatches) &&
        updatedOrder.dispatches.length > 0 &&
        updatedOrder.dispatches[0]?.driver
      ) {
        setDriverInfo(updatedOrder.dispatches[0].driver);
      }
    } catch (err) {
      setError(err instanceof Error ? err.message : "An error occurred");
    }
  };

  if (loading)
    return (
      <div className="flex min-h-screen items-center justify-center p-4">
        <p className="text-lg font-semibold">Loading...</p>
      </div>
    );

  if (error)
    return (
      <div className="flex min-h-screen items-center justify-center p-4">
        <p className="text-lg font-semibold">Error: {error}</p>
      </div>
    );

  if (!order)
    return (
      <div className="flex min-h-screen items-center justify-center p-4">
        <p className="text-lg font-semibold">Sorry, order not found.</p>
      </div>
    );

  return (
    <div className="bg-background min-h-screen">
      <div className="mx-auto w-full max-w-7xl px-4 sm:px-6 lg:px-8">
        <div className="mb-6">
          <BackButton />
        </div>

<<<<<<< HEAD
        <h1 className="mb-6 text-center text-3xl font-bold">Order Details</h1>
=======
        <h1 className="mb-6 text-center text-3xl font-bold">Order Dashboard</h1>
>>>>>>> daa4aeb4
        <div className="space-y-8">
          <Card>
            <CardHeader>
              <div className="flex items-center justify-between">
                <CardTitle className="text-2xl">
                  Order #{order.orderNumber}
                </CardTitle>
                <Badge
                  variant={
                    order.order_type === "catering" ? "secondary" : "default"
                  }
                  className="text-sm"
                >
                  {order.order_type === "catering" ? "Catering" : "On Demand"}
                </Badge>
              </div>
            </CardHeader>
            <CardContent className="space-y-4">
              {/* Order summary stats - 4 columns */}
              <div className="grid grid-cols-4 gap-4">
                <div className="rounded-lg border bg-gray-50 p-4 text-center">
                  <p className="text-2xl font-bold text-green-600">
                    ${Number(order.orderTotal).toFixed(2)}
                  </p>
                  <p className="text-sm text-gray-600">Total</p>
                </div>
                <div className="rounded-lg border bg-gray-50 p-4 text-center">
                  <p className="text-2xl font-bold text-blue-600">
                    ${Number(order.tip || 0).toFixed(2)}
                  </p>
                  <p className="text-sm text-gray-600">Tip</p>
                </div>
                <div className="rounded-lg border bg-gray-50 p-4 text-center">
                  <p className="text-lg font-semibold text-gray-800">
                    {new Date(order.pickupDateTime).toLocaleDateString()}
                  </p>
                  <p className="text-sm text-gray-600">Pickup</p>
                  <p className="text-xs text-gray-500">
                    {new Date(order.pickupDateTime).toLocaleTimeString([], {
                      hour: "2-digit",
                      minute: "2-digit",
                    })}
                  </p>
                </div>
                <div className="rounded-lg border bg-gray-50 p-4 text-center">
                  <p className="text-lg font-semibold text-gray-800">
                    {new Date(order.arrivalDateTime).toLocaleDateString()}
                  </p>
                  <p className="text-sm text-gray-600">Delivery</p>
                  <p className="text-xs text-gray-500">
                    {new Date(order.arrivalDateTime).toLocaleTimeString([], {
                      hour: "2-digit",
                      minute: "2-digit",
                    })}
                  </p>
                </div>
              </div>

              {/* Location information - side by side */}
              <div className="grid grid-cols-2 gap-4">
                <div className="rounded-lg border bg-gray-50 p-4">
                  <div className="mb-3 flex items-center space-x-2">
                    <div className="flex h-6 w-6 items-center justify-center rounded-full bg-blue-100">
                      <MapPinIcon className="h-4 w-4 text-blue-600" />
                    </div>
                    <span className="font-semibold text-gray-800">
                      Pickup Location
                    </span>
                  </div>
                  <p className="mb-2 text-sm text-gray-900">
                    {order.pickupAddress
                      ? `${order.pickupAddress.street1 || ""}, ${order.pickupAddress.city || ""}, ${order.pickupAddress.state || ""} ${order.pickupAddress.zip || ""}`
                          .replace(/,\s*,/g, ",")
                          .replace(/^,\s*/, "")
                          .replace(/,\s*$/, "") || "N/A"
                      : "N/A"}
                  </p>
                  <p className="text-xs text-gray-500">
                    Location:{" "}
                    {order.pickupAddress?.locationNumber || "415343421"}
                  </p>
                </div>
                <div className="rounded-lg border bg-gray-50 p-4">
                  <div className="mb-3 flex items-center space-x-2">
                    <div className="flex h-6 w-6 items-center justify-center rounded-full bg-green-100">
                      <MapPinIcon className="h-4 w-4 text-green-600" />
                    </div>
                    <span className="font-semibold text-gray-800">
                      Delivery Location
                    </span>
                  </div>
                  <p className="mb-2 text-sm text-gray-900">
                    {order.deliveryAddress
                      ? `${order.deliveryAddress.street1 || ""}, ${order.deliveryAddress.city || ""}, ${order.deliveryAddress.state || ""} ${order.deliveryAddress.zip || ""}`
                          .replace(/,\s*,/g, ",")
                          .replace(/^,\s*/, "")
                          .replace(/,\s*$/, "") || "N/A"
                      : "N/A"}
                  </p>
                  <p className="text-xs text-gray-500">
                    Parking:{" "}
                    {order.deliveryAddress?.parkingLoading || "yes we have"}
                  </p>
                </div>
              </div>

              {/* Order type specific details */}
              {order.order_type === "catering" ? (
                <div className="rounded-lg border bg-gray-50 p-4">
                  <div className="mb-3 flex items-center space-x-2">
                    <div className="flex h-6 w-6 items-center justify-center rounded-full bg-purple-100">
                      <UsersIcon className="h-4 w-4 text-purple-600" />
                    </div>
                    <span className="font-semibold text-gray-800">
                      Catering Details
                    </span>
                  </div>
                  <p className="text-sm text-gray-700">
                    <span className="font-medium">Headcount:</span>{" "}
                    {order.headcount || "40"} &nbsp;&nbsp;
                    <span className="font-medium">Need Host:</span>{" "}
                    {order.needHost || "NO"}
                  </p>
                </div>
              ) : (
                <div className="rounded-lg border bg-gray-50 p-4">
                  <div className="mb-3 flex items-center space-x-2">
                    <div className="flex h-6 w-6 items-center justify-center rounded-full bg-orange-100">
                      <FileTextIcon className="h-4 w-4 text-orange-600" />
                    </div>
                    <span className="font-semibold text-gray-800">
                      On-Demand Details
                    </span>
                  </div>
                  <p className="text-sm text-gray-700">
                    <span className="font-medium">Item Delivered:</span>{" "}
                    {order.itemDelivered || "N/A"} &nbsp;&nbsp;
                    <span className="font-medium">Vehicle Type:</span>{" "}
                    {order.vehicleType || "N/A"}
                  </p>
                </div>
              )}
            </CardContent>
          </Card>

          {/* Notes section - separate card with yellow background */}
          <Card className="border-yellow-200 bg-yellow-50">
            <CardContent className="pt-6">
              <div className="space-y-2">
                <div className="flex items-center space-x-2">
                  <div className="flex h-6 w-6 items-center justify-center rounded-full bg-yellow-100">
                    <FileTextIcon className="h-4 w-4 text-yellow-600" />
                  </div>
                  <span className="font-semibold text-gray-800">Notes</span>
                </div>
                <div className="space-y-1">
                  <p className="text-sm text-gray-700">
                    <span className="font-medium">Special:</span>{" "}
                    {order.specialNotes || "Testing Order"}
                  </p>
                  <p className="text-sm text-gray-700">
                    <span className="font-medium">Pickup:</span>{" "}
                    {order.pickupNotes || "Testing Order"}
                  </p>
                  <p className="text-sm text-gray-700">
                    <span className="font-medium">Client:</span>{" "}
                    {order.user?.name ||
                      order.clientAttention ||
                      "Meadow Soprano"}
                  </p>
                </div>
              </div>
            </CardContent>
          </Card>
          <DriverStatusCard
            order={{
              id: order.id,
              status: order.status,
              driver_status: order.driverStatus,
              user_id: order.userId,
              pickup_time: order.pickupDateTime,
              arrival_time: order.arrivalDateTime,
              complete_time: order.completeDateTime,
              updated_at: order.updatedAt,
            }}
            driverInfo={driverInfo}
            updateDriverStatus={updateDriverStatus}
          />
        </div>
      </div>
    </div>
  );
};

// Page wrapper component that includes the order page with proper layout
const DriverDashboardPage: React.FC = () => {
  const [orderNumber, setOrderNumber] = useState("");
  const pathname = usePathname();

  useEffect(() => {
    if (pathname) {
      const pathSegments = pathname.split("/");
      const lastSegment = pathSegments[pathSegments.length - 1];
      // Ensure lastSegment is not undefined before setting state
      if (lastSegment) {
        setOrderNumber(lastSegment);
      }
    }
  }, [pathname]);

  return (
    <div className="bg-background relative min-h-screen w-full">
      <div className="absolute bottom-0 left-0 h-px w-full bg-gradient-to-r from-stroke/0 via-stroke to-stroke/0 dark:via-dark-3" />

      {/* Main content area with responsive padding */}
      <main className="mx-auto w-full max-w-[1440px] px-4 pb-16 sm:px-6 md:pt-8 lg:px-8 lg:pt-8">
        <div className="grid grid-cols-1 gap-8">
          {/* Breadcrumb can be added here if needed */}
          <OrderPage />
        </div>
      </main>
    </div>
  );
};

export default DriverDashboardPage;<|MERGE_RESOLUTION|>--- conflicted
+++ resolved
@@ -302,17 +302,8 @@
     if (!order) return;
 
     try {
-<<<<<<< HEAD
-      const response = await fetch(`/api/orders/${order.orderNumber}`, {
-        method: "PATCH",
-        headers: {
-          "Content-Type": "application/json",
-        },
-        body: JSON.stringify({ driverStatus: newStatus }),
-      });
-=======
       const response = await fetch(
-        `/api/orders/${encodeURIComponent(order.order_number)}`,
+        `/api/orders/${encodeURIComponent(order.orderNumber)}`,
         {
           method: "PATCH",
           headers: {
@@ -321,7 +312,6 @@
           body: JSON.stringify({ driver_status: newStatus }),
         },
       );
->>>>>>> daa4aeb4
 
       if (!response.ok) {
         throw new Error("Failed to update driver status");
@@ -370,11 +360,7 @@
           <BackButton />
         </div>
 
-<<<<<<< HEAD
-        <h1 className="mb-6 text-center text-3xl font-bold">Order Details</h1>
-=======
         <h1 className="mb-6 text-center text-3xl font-bold">Order Dashboard</h1>
->>>>>>> daa4aeb4
         <div className="space-y-8">
           <Card>
             <CardHeader>
