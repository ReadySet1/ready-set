--- conflicted
+++ resolved
@@ -1,11 +1,8 @@
 import { NextRequest, NextResponse } from 'next/server';
 import { createClient } from '@/utils/supabase/server';
 import { prisma } from '@/utils/prismaDB';
-<<<<<<< HEAD
 import { validateUserNotSoftDeleted } from '@/lib/soft-delete-handlers';
-=======
 import { v4 as uuidv4 } from 'uuid';
->>>>>>> 3e16a57e
 
 export async function POST(request: NextRequest) {
     
