// src/components/Auth/SignIn/index.tsx

"use client";

import Image from "next/image";
import Link from "next/link";
import { useState, useEffect, useCallback, useRef } from "react";
import Loader from "@/components/Common/Loader";
import { login, FormState } from "@/app/actions/login";
import GoogleAuthButton from "@/components/Auth/GoogleAuthButton";
import { useUser } from "@/contexts/UserContext";
import { useRouter } from "next/navigation";
import { toast } from "@/components/ui/use-toast";

const Signin = ({
  searchParams,
}: {
  searchParams?: { error?: string; message?: string; returnTo?: string };
}) => {
  const {
    isLoading: isUserLoading,
    session,
    isAuthenticating,
    authProgress,
    clearAuthError,
  } = useUser();
  const router = useRouter();

  // Replace useActionState with useState
  const [formState, setFormState] = useState<FormState>({ error: "" });
  const [loginData, setLoginData] = useState({
    email: "",
    password: "",
  });
  const [loading, setLoading] = useState(false);
  const [magicLinkLoading, setMagicLinkLoading] = useState(false);
  const [magicLinkEmail, setMagicLinkEmail] = useState("");
  const [magicLinkSent, setMagicLinkSent] = useState(false);
  const [loginMethod, setLoginMethod] = useState<"password" | "magic">(
    "password",
  );
  const [showAlternativeMethods, setShowAlternativeMethods] = useState(false);
  const [errors, setErrors] = useState({
    email: "",
    password: "",
    magicLinkEmail: "",
    general: "",
  });

  // New states for improved UX
  const [isRedirecting, setIsRedirecting] = useState(false);
  const [showSuccessMessage, setShowSuccessMessage] = useState(false);
  const [redirectTimeout, setRedirectTimeout] = useState<NodeJS.Timeout | null>(
    null,
  );

  // Get returnTo from URL parameters
  const [returnTo, setReturnTo] = useState<string>("/");

  // Ref to prevent multiple submissions
  const isSubmittingRef = useRef(false);

  useEffect(() => {
    // Get returnTo from URL parameters
    const params = new URLSearchParams(window.location.search);
    const returnPath = params.get("returnTo");
    if (returnPath) {
      setReturnTo(returnPath);
    }
  }, []);

  useEffect(() => {
    if (formState?.error) {
      setErrors((prev) => ({ ...prev, general: formState.error || "" }));
      setLoading(false);
      setIsRedirecting(false);
      setShowSuccessMessage(false);
<<<<<<< HEAD
    }

    // If redirectTo is set in the state, we're being redirected by the server
    if (formState?.redirectTo) {
      console.log(
        "Login action is handling redirect to:",
        formState.redirectTo,
      );
      // Let the server handle the redirect
    }

    // Reset states when form data changes (user starts typing again)
    if (loginData.email || loginData.password) {
      setIsRedirecting(false);
      setShowSuccessMessage(false);
      setErrors((prev) => ({ ...prev, general: "" }));
    }
=======

      // Show error toast
      toast({
        title: "Sign in failed",
        description: formState.error,
        variant: "destructive",
      });
    }

    // If redirectTo is set in the state, handle client-side redirect
    if (formState?.success && formState?.redirectTo) {
      setShowSuccessMessage(true);
      setIsRedirecting(true);
      setLoading(false);

      // Show success toast
      toast({
        title: "Welcome back!",
        description: formState.message || "Redirecting to your dashboard...",
      });

      // Use window.location.href instead of router.push() to ensure cookies are processed
      // This forces a full page load, which guarantees the Set-Cookie headers are applied
      setTimeout(() => {
        window.location.href = formState.redirectTo || "/";
      }, 500); // Small delay to show success message
    }

    // Reset states when form data changes (user starts typing again)
    if (loginData.email || loginData.password) {
      setIsRedirecting(false);
      setShowSuccessMessage(false);
      setErrors((prev) => ({ ...prev, general: "" }));
    }
>>>>>>> 3e16a57e
  }, [formState, loginData.email, loginData.password, returnTo]);

  useEffect(() => {
    if (searchParams?.error) {
      setErrors((prev) => ({ ...prev, general: searchParams.error || "" }));

      // Show error toast for URL parameter errors
      toast({
        title: "Authentication Error",
        description: searchParams.error,
        variant: "destructive",
      });
    }

    if (searchParams?.message) {
      // Show info toast for URL parameter messages
      toast({
        title: "Notice",
        description: searchParams.message,
      });
    }
  }, [searchParams]);

  // Cleanup timeout on unmount
  useEffect(() => {
    return () => {
      if (redirectTimeout) {
        clearTimeout(redirectTimeout);
      }
    };
  }, [redirectTimeout]);

  // Add timeout for redirect state to prevent infinite loading
  useEffect(() => {
    if (isRedirecting) {
      const redirectTimeout = setTimeout(() => {
        // If redirect takes too long, reset the state
        setIsRedirecting(false);
        setShowSuccessMessage(false);
        setErrors((prev) => ({
          ...prev,
          general: "Redirect is taking longer than expected. Please wait...",
        }));
      }, 10000); // 10 second timeout

      return () => clearTimeout(redirectTimeout);
    }
  }, [isRedirecting]);

  // Integrate with UserContext auth progress
  useEffect(() => {
    if (!authProgress) return;

    if (
      authProgress.step === "authenticating" ||
      authProgress.step === "fetching_profile"
    ) {
      setLoading(true);
      setIsRedirecting(false);
      setShowSuccessMessage(false);
    } else if (authProgress.step === "redirecting") {
      setLoading(false);
      setIsRedirecting(true);
      setShowSuccessMessage(true);
    } else if (authProgress.step === "complete") {
      setLoading(false);
      setIsRedirecting(false);
      setShowSuccessMessage(false);
    }
  }, [authProgress]);

  // Manual form submission handler to replace formAction
  const handleLogin = useCallback(async (e: React.FormEvent) => {
    e.preventDefault();

    // Prevent multiple submissions
    if (isSubmittingRef.current) {
      return;
    }

    isSubmittingRef.current = true;
    setLoading(true);
    setErrors((prev) => ({ ...prev, general: "" }));
    setIsRedirecting(false);
    setShowSuccessMessage(false);

    // Clear any previous auth errors from context
    clearAuthError();

    // Validate form data
    if (!loginData.email) {
      const errorMsg = "Email is required";
      setErrors((prev) => ({ ...prev, email: errorMsg }));
      toast({
        title: "Validation Error",
        description: errorMsg,
        variant: "destructive",
      });
      setLoading(false);
      isSubmittingRef.current = false;
      return;
    }

    if (!/\S+@\S+\.\S+/.test(loginData.email)) {
      const errorMsg = "Please enter a valid email";
      setErrors((prev) => ({ ...prev, email: errorMsg }));
      toast({
        title: "Invalid Email",
        description: errorMsg,
        variant: "destructive",
      });
      setLoading(false);
      isSubmittingRef.current = false;
      return;
    }

    if (!loginData.password) {
      const errorMsg = "Password is required";
      setErrors((prev) => ({ ...prev, password: errorMsg }));
      toast({
        title: "Validation Error",
        description: errorMsg,
        variant: "destructive",
      });
      setLoading(false);
      isSubmittingRef.current = false;
      return;
    }

    try {
      // Create FormData object
      const formData = new FormData();
      formData.append("email", loginData.email);
      formData.append("password", loginData.password);
      formData.append("returnTo", returnTo);

      // Call the login action
      const result = await login(null, formData);
      setFormState(result);
    } catch (error: any) {
      console.error("Login error:", error);

      // Check if this is a Next.js redirect error (successful authentication)
      if (error?.digest && error.digest.includes("NEXT_REDIRECT")) {
        // This is a successful redirect - show success message and redirect state
        setShowSuccessMessage(true);
        setIsRedirecting(true);
        setLoading(false);

        // Set a timeout to show redirect message
        const timeout = setTimeout(() => {
          setIsRedirecting(true);
        }, 500);
        setRedirectTimeout(timeout);

        // Don't show error message for successful redirects
        return;
      }

      // Handle actual errors with more specific messages
      let errorMessage = "An unexpected error occurred. Please try again.";

      if (error?.message) {
        if (error.message.includes("fetch")) {
          errorMessage =
            "Network error. Please check your connection and try again.";
        } else if (error.message.includes("timeout")) {
          errorMessage = "Request timed out. Please try again.";
        } else {
          errorMessage = error.message;
        }
      }

      setFormState({ error: errorMessage });
      setLoading(false);
      setIsRedirecting(false);
      setShowSuccessMessage(false);
<<<<<<< HEAD
=======
      isSubmittingRef.current = false;
    } finally {
      // Always reset the submission flag
      isSubmittingRef.current = false;
>>>>>>> 3e16a57e
    }
  }, [loginData.email, loginData.password, returnTo, clearAuthError]);

  const handleInputChange = (e: React.ChangeEvent<HTMLInputElement>) => {
    const { name, value } = e.target;
    const processedValue = name === "email" ? value.toLowerCase() : value;
    setLoginData((prev) => ({ ...prev, [name]: processedValue }));
    setErrors((prev) => ({ ...prev, [name]: "", general: "" }));

    // Clear redirect states when user starts typing
    if (isRedirecting || showSuccessMessage) {
      setIsRedirecting(false);
      setShowSuccessMessage(false);
    }

    // Clear auth errors from context when user starts typing
    clearAuthError();
  };

  const handleMagicLinkEmailChange = (
    e: React.ChangeEvent<HTMLInputElement>,
  ) => {
    setMagicLinkEmail(e.target.value.toLowerCase());
    setErrors((prev) => ({ ...prev, magicLinkEmail: "", general: "" }));

    // Clear redirect states when user starts typing
    if (isRedirecting || showSuccessMessage) {
      setIsRedirecting(false);
      setShowSuccessMessage(false);
    }

    // Clear auth errors from context when user starts typing
    clearAuthError();
  };

  const handleSendMagicLink = async (e: React.FormEvent) => {
    e.preventDefault();

    if (!magicLinkEmail) {
      const errorMsg = "Email is required";
      setErrors((prev) => ({ ...prev, magicLinkEmail: errorMsg }));
      toast({
        title: "Validation Error",
        description: errorMsg,
        variant: "destructive",
      });
      return;
    }

    if (!/\S+@\S+\.\S+/.test(magicLinkEmail)) {
      const errorMsg = "Please enter a valid email";
      setErrors((prev) => ({
        ...prev,
        magicLinkEmail: errorMsg,
      }));
      toast({
        title: "Invalid Email",
        description: errorMsg,
        variant: "destructive",
      });
      return;
    }

    setMagicLinkLoading(true);

    try {
      const { createClient } = await import("@/utils/supabase/client");
      const supabase = await createClient();

      const { error } = await supabase.auth.signInWithOtp({
        email: magicLinkEmail,
        options: {
          shouldCreateUser: false,
          emailRedirectTo: `${window.location.origin}/auth/callback?next=${encodeURIComponent(returnTo)}`,
        },
      });

      if (error) throw error;

      setMagicLinkSent(true);

      // Show success toast
      toast({
        title: "Magic Link Sent!",
        description: `Check your email at ${magicLinkEmail} for your sign-in link.`,
      });
    } catch (error: any) {
      console.error("Magic link error:", error);
      let errorMessage =
        "Unable to send magic link. Please check your email and try again.";
      if (error?.message?.includes("User not found")) {
        errorMessage = "Email not found. Please sign up first.";
      }
      setErrors((prev) => ({
        ...prev,
        magicLinkEmail: errorMessage,
      }));

      // Show error toast
      toast({
        title: "Magic Link Failed",
        description: errorMessage,
        variant: "destructive",
      });
    } finally {
      setMagicLinkLoading(false);
    }
  };

<<<<<<< HEAD
=======
  // Add timeout to prevent infinite loading in SignIn component
  useEffect(() => {
    if (isUserLoading) {
      const loadingTimeout = setTimeout(() => {
        // Force completion by clearing the loading state
        // This is a last resort to prevent infinite loading
        window.location.reload();
      }, 8000); // 8 second timeout (reduced since auth should be faster now)

      return () => clearTimeout(loadingTimeout);
    }
  }, [isUserLoading]);

>>>>>>> 3e16a57e
  if (isUserLoading) {
    return (
      <section className="bg-[#F4F7FF] py-14 dark:bg-dark lg:py-20">
        <div className="container">
          <div className="flex h-64 items-center justify-center">
            <div className="text-center">
              <Loader />
              <p className="mt-4 text-gray-600 dark:text-gray-400">
                {authProgress?.message || "Loading..."}
<<<<<<< HEAD
=======
              </p>
              <p className="mt-2 text-sm text-gray-500 dark:text-gray-500">
                If this takes too long, the page will refresh automatically.
>>>>>>> 3e16a57e
              </p>
            </div>
          </div>
        </div>
      </section>
    );
  }

  if (session) {
    return null;
  }

  return (
    <section className="bg-[#F4F7FF] py-14 dark:bg-dark lg:py-20">
      <div className="container">
        <div className="-mx-4 flex flex-wrap">
          <div className="w-full px-4">
            <div
              className="wow fadeInUp relative mx-auto max-w-[525px] overflow-hidden rounded-lg bg-white px-8 py-14 text-center dark:bg-dark-2 sm:px-12 md:px-[60px]"
              data-wow-delay=".15s"
            >
              <div className="mb-10 text-center">
                <Link href="/" className="mx-auto inline-block max-w-[160px]">
                  <Image
                    src="/images/logo/logo-white.png"
                    alt="logo"
                    width={140}
                    height={30}
                    className="dark:hidden"
                  />
                  <Image
                    src="/images/logo/logo-dark.png"
                    alt="logo"
                    width={140}
                    height={30}
                    className="hidden dark:block"
                  />
                </Link>
              </div>

              {/* Success message for successful login */}
              {showSuccessMessage && (
                <div className="mb-4 rounded border border-green-400 bg-green-100 p-3 text-green-700">
                  <div className="flex items-center">
                    <svg
                      className="mr-2 h-5 w-5 text-green-600"
                      fill="currentColor"
                      viewBox="0 0 20 20"
                    >
                      <path
                        fillRule="evenodd"
                        d="M10 18a8 8 0 100-16 8 8 0 000 16zm3.707-9.293a1 1 0 00-1.414-1.414L9 10.586 7.707 9.293a1 1 0 00-1.414 1.414l2 2a1 1 0 001.414 0l4-4z"
                        clipRule="evenodd"
                      />
                    </svg>
                    {formState?.message ||
                      "Login successful! Redirecting to dashboard..."}
                  </div>
                </div>
              )}

              {/* Redirect loading state */}
              {isRedirecting && !showSuccessMessage && (
                <div className="mb-4 rounded border border-blue-400 bg-blue-100 p-3 text-blue-700">
                  <div className="flex items-center">
                    <Loader />
                    <span className="ml-2">Redirecting to dashboard...</span>
                  </div>
                </div>
              )}

              {/* Auth progress from UserContext */}
              {authProgress?.step !== "idle" &&
                !showSuccessMessage &&
                !isRedirecting && (
                  <div className="mb-4 rounded border border-blue-400 bg-blue-100 p-3 text-blue-700">
                    <div className="flex items-center">
                      <Loader />
                      <span className="ml-2">{authProgress?.message}</span>
                    </div>
                  </div>
                )}

              {/* Error message */}
              {errors.general && !showSuccessMessage && !isRedirecting && (
                <div className="mb-4 rounded border border-red-400 bg-red-100 p-3 text-red-700">
                  {errors.general}
                </div>
              )}

              {searchParams?.message && (
                <div className="mb-4 rounded border border-green-400 bg-green-100 p-3 text-green-700">
                  {searchParams.message}
                </div>
              )}

              {/* Primary option: Google login */}
              <div className="mb-5">
                <h3 className="mb-4 text-base font-medium text-dark dark:text-white">
                  Sign in with
                </h3>
                <GoogleAuthButton mode="signin" />
              </div>

              {/* Sign up link */}
              <div className="mb-5">
                <p className="text-sm text-gray-600 dark:text-gray-300">
                  Don't have an account?{" "}
                  <Link
                    href="/sign-up"
                    className="font-medium text-primary hover:underline"
                  >
                    Sign up
                  </Link>
                </p>
              </div>

              {/* Divider */}
              <div className="relative mb-5 flex items-center">
                <div className="flex-grow border-t border-gray-300 dark:border-dark-3"></div>
                <span className="mx-4 flex-shrink text-xs uppercase text-gray-500 dark:text-gray-400">
                  Or continue with
                </span>
                <div className="flex-grow border-t border-gray-300 dark:border-dark-3"></div>
              </div>

              {/* Secondary options: Email/Password or Magic Link */}
              <div className="mb-5 flex rounded border">
                <button
                  onClick={() => setLoginMethod("password")}
                  className={`flex-1 py-2 text-sm font-medium ${
                    loginMethod === "password"
                      ? "bg-primary text-white"
                      : "bg-white text-gray-600 dark:bg-dark-2 dark:text-gray-300"
                  }`}
                >
                  Email & Password
                </button>
                <button
                  onClick={() => setLoginMethod("magic")}
                  className={`flex-1 py-2 text-sm font-medium ${
                    loginMethod === "magic"
                      ? "bg-primary text-white"
                      : "bg-white text-gray-600 dark:bg-dark-2 dark:text-gray-300"
                  }`}
                >
                  Magic Link
                </button>
              </div>

              {/* Password login form */}
              {loginMethod === "password" && (
                <form onSubmit={handleLogin} className="mb-5">
                  <div className="mb-4">
                    <input
                      type="email"
                      name="email"
                      placeholder="Email"
                      className={`w-full rounded-md border ${
                        errors.email ? "border-red-500" : "border-stroke"
                      } bg-transparent px-5 py-3 text-base text-body-color outline-none transition focus:border-primary focus-visible:shadow-none dark:border-dark-3 dark:text-white`}
                      value={loginData.email}
                      onChange={handleInputChange}
                      required
                    />
                    {errors.email && (
                      <p className="mt-1 text-sm text-red-500">
                        {errors.email}
                      </p>
                    )}
                  </div>
                  <div className="mb-4">
                    <input
                      type="password"
                      name="password"
                      placeholder="Password"
                      className={`w-full rounded-md border ${
                        errors.password ? "border-red-500" : "border-stroke"
                      } bg-transparent px-5 py-3 text-base text-dark outline-none transition focus:border-primary focus-visible:shadow-none dark:border-dark-3 dark:text-white`}
                      value={loginData.password}
                      onChange={handleInputChange}
                      required
                    />
                    {errors.password && (
                      <p className="mt-1 text-sm text-red-500">
                        {errors.password}
                      </p>
                    )}
                  </div>
                  <div className="mb-6">
                    <button
                      type="submit"
                      className="flex w-full items-center justify-center rounded-md bg-primary px-5 py-3 text-base font-medium text-white transition duration-300 ease-in-out hover:bg-blue-dark"
                      disabled={loading || isRedirecting || isAuthenticating}
                    >
                      {loading ? (
                        <>
                          <Loader />
                          <span className="ml-2">Signing in...</span>
                        </>
                      ) : isRedirecting ? (
                        <>
                          <Loader />
                          <span className="ml-2">Redirecting...</span>
                        </>
                      ) : isAuthenticating ? (
                        <>
                          <Loader />
                          <span className="ml-2">
                            {authProgress?.message || "Authenticating..."}
                          </span>
                        </>
                      ) : (
                        "Sign in"
                      )}
                    </button>
                  </div>
                </form>
              )}

              {/* Magic Link login form */}
              {loginMethod === "magic" && (
                <form onSubmit={handleSendMagicLink} noValidate>
                  {magicLinkSent ? (
                    <div className="mb-4 rounded border border-green-200 bg-green-50 p-4 text-left">
                      <h3 className="mb-2 font-medium text-green-700">
                        Magic link sent!
                      </h3>
                      <p className="text-sm text-green-600">
                        We've sent a login link to{" "}
                        <strong>{magicLinkEmail}</strong>. Please check your
                        inbox and click the link to sign in.
                      </p>
                    </div>
                  ) : (
                    <>
                      <div className="mb-[22px]">
                        <input
                          type="email"
                          name="magicLinkEmail"
                          placeholder="Your email address"
                          value={magicLinkEmail}
                          onChange={handleMagicLinkEmailChange}
                          className={`w-full rounded-md border ${
                            errors.magicLinkEmail
                              ? "border-red-500"
                              : "border-stroke"
                          } bg-transparent px-5 py-3 text-base text-dark outline-none transition placeholder:text-dark-6 focus:border-primary focus-visible:shadow-none dark:border-dark-3 dark:text-white dark:focus:border-primary`}
                        />
                        {errors.magicLinkEmail && (
                          <p className="mt-1 text-left text-sm text-red-500">
                            {errors.magicLinkEmail}
                          </p>
                        )}
                      </div>

                      <div className="mb-5">
                        <button
                          type="submit"
                          disabled={magicLinkLoading}
                          className="w-full cursor-pointer rounded-md border border-primary bg-primary px-5 py-3 text-base text-white transition duration-300 ease-in-out hover:bg-primary/90 disabled:cursor-not-allowed disabled:opacity-70"
                        >
                          {magicLinkLoading ? (
                            <>
                              <span>Sending link</span>
                              <Loader />
                            </>
                          ) : (
                            "Send Magic Link"
                          )}
                        </button>
                      </div>

                      <p className="mb-5 text-xs text-gray-500">
                        We'll email you a magic link for password-free sign in.
                      </p>
                    </>
                  )}
                </form>
              )}

              <div>
                <span className="absolute right-1 top-1">
                  <svg
                    width="40"
                    height="40"
                    viewBox="0 0 40 40"
                    fill="none"
                    xmlns="http://www.w3.org/2000/svg"
                  >
                    <circle
                      cx="1.39737"
                      cy="38.6026"
                      r="1.39737"
                      transform="rotate(-90 1.39737 38.6026)"
                      fill="#3056D3"
                    />
                    <circle
                      cx="1.39737"
                      cy="1.99122"
                      r="1.39737"
                      transform="rotate(-90 1.39737 1.99122)"
                      fill="#3056D3"
                    />
                    <circle
                      cx="13.6943"
                      cy="38.6026"
                      r="1.39737"
                      transform="rotate(-90 13.6943 38.6026)"
                      fill="#3056D3"
                    />
                    <circle
                      cx="13.6943"
                      cy="1.99122"
                      r="1.39737"
                      transform="rotate(-90 13.6943 1.99122)"
                      fill="#3056D3"
                    />
                    <circle
                      cx="25.9911"
                      cy="38.6026"
                      r="1.39737"
                      transform="rotate(-90 25.9911 38.6026)"
                      fill="#3056D3"
                    />
                    <circle
                      cx="25.9911"
                      cy="1.99122"
                      r="1.39737"
                      transform="rotate(-90 25.9911 1.99122)"
                      fill="#3056D3"
                    />
                    <circle
                      cx="38.288"
                      cy="38.6026"
                      r="1.39737"
                      transform="rotate(-90 38.288 38.6026)"
                      fill="#3056D3"
                    />
                    <circle
                      cx="38.288"
                      cy="1.99122"
                      r="1.39737"
                      transform="rotate(-90 38.288 1.99122)"
                      fill="#3056D3"
                    />
                    <circle
                      cx="1.39737"
                      cy="26.3057"
                      r="1.39737"
                      transform="rotate(-90 1.39737 26.3057)"
                      fill="#3056D3"
                    />
                    <circle
                      cx="13.6943"
                      cy="26.3057"
                      r="1.39737"
                      transform="rotate(-90 13.6943 26.3057)"
                      fill="#3056D3"
                    />
                    <circle
                      cx="25.9911"
                      cy="26.3057"
                      r="1.39737"
                      transform="rotate(-90 25.9911 26.3057)"
                      fill="#3056D3"
                    />
                    <circle
                      cx="38.288"
                      cy="26.3057"
                      r="1.39737"
                      transform="rotate(-90 38.288 26.3057)"
                      fill="#3056D3"
                    />
                    <circle
                      cx="1.39737"
                      cy="14.0086"
                      r="1.39737"
                      transform="rotate(-90 1.39737 14.0086)"
                      fill="#3056D3"
                    />
                    <circle
                      cx="13.6943"
                      cy="14.0086"
                      r="1.39737"
                      transform="rotate(-90 13.6943 14.0086)"
                      fill="#3056D3"
                    />
                    <circle
                      cx="25.9911"
                      cy="14.0086"
                      r="1.39737"
                      transform="rotate(-90 25.9911 14.0086)"
                      fill="#3056D3"
                    />
                    <circle
                      cx="38.288"
                      cy="14.0086"
                      r="1.39737"
                      transform="rotate(-90 38.288 14.0086)"
                      fill="#3056D3"
                    />
                  </svg>
                </span>
                <span className="absolute bottom-1 left-1">
                  <svg
                    width="29"
                    height="40"
                    viewBox="0 0 29 40"
                    fill="none"
                    xmlns="http://www.w3.org/2000/svg"
                  >
                    <circle
                      cx="2.288"
                      cy="25.9912"
                      r="1.39737"
                      transform="rotate(-90 2.288 25.9912)"
                      fill="#3056D3"
                    />
                    <circle
                      cx="14.5849"
                      cy="25.9911"
                      r="1.39737"
                      transform="rotate(-90 14.5849 25.9911)"
                      fill="#3056D3"
                    />
                    <circle
                      cx="26.7216"
                      cy="25.9911"
                      r="1.39737"
                      transform="rotate(-90 26.7216 25.9911)"
                      fill="#3056D3"
                    />
                    <circle
                      cx="2.288"
                      cy="13.6944"
                      r="1.39737"
                      transform="rotate(-90 2.288 13.6944)"
                      fill="#3056D3"
                    />
                    <circle
                      cx="14.5849"
                      cy="13.6943"
                      r="1.39737"
                      transform="rotate(-90 14.5849 13.6943)"
                      fill="#3056D3"
                    />
                    <circle
                      cx="26.7216"
                      cy="13.6943"
                      r="1.39737"
                      transform="rotate(-90 26.7216 13.6943)"
                      fill="#3056D3"
                    />
                    <circle
                      cx="2.288"
                      cy="38.0087"
                      r="1.39737"
                      transform="rotate(-90 2.288 38.0087)"
                      fill="#3056D3"
                    />
                    <circle
                      cx="2.288"
                      cy="1.39739"
                      r="1.39737"
                      transform="rotate(-90 2.288 1.39739)"
                      fill="#3056D3"
                    />
                    <circle
                      cx="14.5849"
                      cy="38.0089"
                      r="1.39737"
                      transform="rotate(-90 14.5849 38.0089)"
                      fill="#3056D3"
                    />
                    <circle
                      cx="26.7216"
                      cy="38.0089"
                      r="1.39737"
                      transform="rotate(-90 26.7216 38.0089)"
                      fill="#3056D3"
                    />
                    <circle
                      cx="14.5849"
                      cy="1.39761"
                      r="1.39737"
                      transform="rotate(-90 14.5849 1.39761)"
                      fill="#3056D3"
                    />
                    <circle
                      cx="26.7216"
                      cy="1.39761"
                      r="1.39737"
                      transform="rotate(-90 26.7216 1.39761)"
                      fill="#3056D3"
                    />
                  </svg>
                </span>
              </div>
            </div>
          </div>
        </div>
      </div>
    </section>
  );
};

export default Signin;<|MERGE_RESOLUTION|>--- conflicted
+++ resolved
@@ -75,16 +75,32 @@
       setLoading(false);
       setIsRedirecting(false);
       setShowSuccessMessage(false);
-<<<<<<< HEAD
-    }
-
-    // If redirectTo is set in the state, we're being redirected by the server
-    if (formState?.redirectTo) {
-      console.log(
-        "Login action is handling redirect to:",
-        formState.redirectTo,
-      );
-      // Let the server handle the redirect
+
+      // Show error toast
+      toast({
+        title: "Sign in failed",
+        description: formState.error,
+        variant: "destructive",
+      });
+    }
+
+    // If redirectTo is set in the state, handle client-side redirect
+    if (formState?.success && formState?.redirectTo) {
+      setShowSuccessMessage(true);
+      setIsRedirecting(true);
+      setLoading(false);
+
+      // Show success toast
+      toast({
+        title: "Welcome back!",
+        description: formState.message || "Redirecting to your dashboard...",
+      });
+
+      // Use window.location.href instead of router.push() to ensure cookies are processed
+      // This forces a full page load, which guarantees the Set-Cookie headers are applied
+      setTimeout(() => {
+        window.location.href = formState.redirectTo || "/";
+      }, 500); // Small delay to show success message
     }
 
     // Reset states when form data changes (user starts typing again)
@@ -93,42 +109,6 @@
       setShowSuccessMessage(false);
       setErrors((prev) => ({ ...prev, general: "" }));
     }
-=======
-
-      // Show error toast
-      toast({
-        title: "Sign in failed",
-        description: formState.error,
-        variant: "destructive",
-      });
-    }
-
-    // If redirectTo is set in the state, handle client-side redirect
-    if (formState?.success && formState?.redirectTo) {
-      setShowSuccessMessage(true);
-      setIsRedirecting(true);
-      setLoading(false);
-
-      // Show success toast
-      toast({
-        title: "Welcome back!",
-        description: formState.message || "Redirecting to your dashboard...",
-      });
-
-      // Use window.location.href instead of router.push() to ensure cookies are processed
-      // This forces a full page load, which guarantees the Set-Cookie headers are applied
-      setTimeout(() => {
-        window.location.href = formState.redirectTo || "/";
-      }, 500); // Small delay to show success message
-    }
-
-    // Reset states when form data changes (user starts typing again)
-    if (loginData.email || loginData.password) {
-      setIsRedirecting(false);
-      setShowSuccessMessage(false);
-      setErrors((prev) => ({ ...prev, general: "" }));
-    }
->>>>>>> 3e16a57e
   }, [formState, loginData.email, loginData.password, returnTo]);
 
   useEffect(() => {
@@ -306,13 +286,10 @@
       setLoading(false);
       setIsRedirecting(false);
       setShowSuccessMessage(false);
-<<<<<<< HEAD
-=======
       isSubmittingRef.current = false;
     } finally {
       // Always reset the submission flag
       isSubmittingRef.current = false;
->>>>>>> 3e16a57e
     }
   }, [loginData.email, loginData.password, returnTo, clearAuthError]);
 
@@ -422,8 +399,6 @@
     }
   };
 
-<<<<<<< HEAD
-=======
   // Add timeout to prevent infinite loading in SignIn component
   useEffect(() => {
     if (isUserLoading) {
@@ -437,7 +412,6 @@
     }
   }, [isUserLoading]);
 
->>>>>>> 3e16a57e
   if (isUserLoading) {
     return (
       <section className="bg-[#F4F7FF] py-14 dark:bg-dark lg:py-20">
@@ -447,12 +421,9 @@
               <Loader />
               <p className="mt-4 text-gray-600 dark:text-gray-400">
                 {authProgress?.message || "Loading..."}
-<<<<<<< HEAD
-=======
               </p>
               <p className="mt-2 text-sm text-gray-500 dark:text-gray-500">
                 If this takes too long, the page will refresh automatically.
->>>>>>> 3e16a57e
               </p>
             </div>
           </div>
