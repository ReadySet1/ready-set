// src/app/actions/login.ts

"use server";
import { cookies } from "next/headers";
import { redirect } from "next/navigation";
import { createClient, createAdminClient } from "@/utils/supabase/server";

import { UserType } from "@/types/user";

// Define protected role-specific routes (copied from routeProtection.ts to avoid circular dependency)
const PROTECTED_ROUTES: Record<string, RegExp> = {
  admin: /^\/admin(\/.*)?$/,
  super_admin: /^\/admin(\/.*)?$/,
  driver: /^\/driver(\/.*)?$/,
  helpdesk: /^\/helpdesk(\/.*)?$|^\/admin(\/.*)?$/,
  vendor: /^\/vendor(\/.*)?$/,
  client: /^\/client(\/.*)?$/
};

// Define default home routes for each user type
const USER_HOME_ROUTES: Record<string, string> = {
  admin: "/admin",
  super_admin: "/admin",
  driver: "/driver",
  helpdesk: "/helpdesk",
  vendor: "/vendor",
  client: "/client"
};

export interface FormState {
  error?: string;
  redirectTo?: string;
  success?: boolean;
  userType?: string;
  message?: string;
}

export async function login(
  prevState: FormState | null,
  formData: FormData
): Promise<FormState> {
  const startTime = Date.now();
  const requestId = `login_${Date.now()}_${Math.random().toString(36).substr(2, 9)}`;
  
  console.log(`🚀 [${requestId}] Login attempt started`);
  
  // Use cookies() to opt out of caching
  await cookies();
  const supabase = await createClient();

    const email = formData.get("email")?.toString().toLowerCase() || "";
    const password = formData.get("password")?.toString() || "";
    const returnTo = formData.get("returnTo")?.toString();

    console.log(`🔍 [${requestId}] Login attempt for email: ${email}, returnTo: ${returnTo || 'default'}`);

    // Enhanced input validation with specific error messages
    if (!email || !password) {
      const missingFields = [];
      if (!email) missingFields.push('email');
      if (!password) missingFields.push('password');
      
      console.log(`❌ [${requestId}] Validation failed: Missing ${missingFields.join(', ')}`);
      return { 
        error: `Please provide ${missingFields.join(' and ')} to continue.`,
        success: false 
      };
    }

    // Email format validation
    const emailRegex = /^[^\s@]+@[^\s@]+\.[^\s@]+$/;
    if (!emailRegex.test(email)) {
      console.log(`❌ [${requestId}] Validation failed: Invalid email format`);
      return { 
        error: "Please enter a valid email address.",
        success: false 
      };
    }

    // Test connection to Supabase first
    console.log(`🔌 [${requestId}] Testing Supabase connection...`);
    try {
      const { data: connectionTest, error: connectionError } = await supabase
        .from("profiles")
        .select("count")
        .limit(1);
      
      if (connectionError) {
        console.error(`❌ [${requestId}] Supabase connection error:`, connectionError);
        return { 
          error: "Unable to connect to authentication service. Please try again later.",
          success: false 
        };
      }
      
      console.log(`✅ [${requestId}] Supabase connection test: SUCCESS`);
    } catch (testError) {
      console.error(`❌ [${requestId}] Supabase connection test failed:`, testError);
      return { 
        error: "Authentication service is temporarily unavailable. Please try again later.",
        success: false 
      };
    }

    // Attempt authentication
    console.log(`🔐 [${requestId}] Attempting authentication...`);
    const { error: authError, data: authData } = await supabase.auth.signInWithPassword({
      email,
      password,
    });

    if (authError) {
      console.log(`❌ [${requestId}] Authentication failed: ${authError.message}`);
      
      // Enhanced error handling with specific messages
      if (authError.message.includes('Invalid login credentials')) {
        // Check if user exists in profiles table for more specific error
        try {
          const { data: userData, error: profileError } = await supabase
            .from("profiles")
            .select("email, type")
            .eq("email", email)
            .maybeSingle();

          if (profileError) {
            console.error(`❌ [${requestId}] Profile lookup error:`, profileError);
          }

          if (userData) {
            console.log(`❌ [${requestId}] User exists but password is incorrect`);
            return { 
              error: "Incorrect password. Please check your password and try again, or use Magic Link for password-free sign in.",
              success: false 
            };
          } else {
            console.log(`❌ [${requestId}] User account not found`);
            return { 
              error: "Account not found. Please check your email address or sign up for a new account.",
              success: false 
            };
          }
        } catch (profileLookupError) {
          console.error(`❌ [${requestId}] Profile lookup failed:`, profileLookupError);
          return { 
            error: "Unable to verify account status. Please try again or contact support.",
            success: false 
          };
        }
      } else if (authError.message.includes('Email not confirmed')) {
        // Check if this user exists and if email confirmation is actually required
        try {
          console.log(`⚠️ [${requestId}] Email not confirmed error - checking if user exists in profiles`);
          const { data: profileData, error: profileError } = await supabase
            .from("profiles")
            .select("id, email, type")
            .eq("email", email)
            .maybeSingle();

          // If user exists in profiles, they might be a legacy user from before confirmation was disabled
          if (profileData && !profileError) {
            console.log(`ℹ️ [${requestId}] User exists in profiles - this appears to be a legacy unconfirmed user`);
            console.log(`🔧 [${requestId}] Since email confirmation is disabled in config, attempting automatic fix...`);
            
            // Try to sign up the user again with the same credentials
            // This should work since email confirmation is disabled and will create a confirmed account
            console.log(`🔄 [${requestId}] Attempting to re-register user with confirmed status...`);
            
            let signupData, signupError;
            try {
              const result = await supabase.auth.signUp({
                email,
                password,
                options: {
                  emailRedirectTo: undefined // Disable email confirmation since it's disabled in config
                }
              });
              signupData = result.data;
              signupError = result.error;
              console.log(`📊 [${requestId}] Signup result:`, { 
                hasData: !!signupData, 
                hasUser: !!signupData?.user, 
                hasSession: !!signupData?.session,
                errorMessage: signupError?.message 
              });
            } catch (signupException) {
              console.error(`💥 [${requestId}] Signup exception:`, signupException);
              signupError = signupException as any;
            }

            if (signupError) {
              console.error(`❌ [${requestId}] Re-registration failed:`, signupError);
              
              // If signup fails because user already exists, that's actually good!
              if (signupError.message.includes('User already registered')) {
                console.log(`✅ [${requestId}] User already exists, trying direct auth bypass...`);
                return { 
                  error: "Your account needs activation. Please try logging in again, or contact support if the issue persists.",
                  success: false 
                };
              }
              
              return { 
                error: "Account activation failed. Please contact support or try signing up again.",
                success: false 
              };
            }

            // If signup succeeded, the user should now be confirmed and logged in
            if (signupData && signupData.user && signupData.session) {
              console.log(`✅ [${requestId}] User successfully re-registered with confirmed status`);
              
              // Continue with the normal login flow since the user is now authenticated
              const user = signupData.user;
              
              // Get user profile to determine redirect
              const { data: profile, error: newProfileError } = await supabase
                .from("profiles")
                .select("type, email")
                .eq("id", user.id)
                .single();

              if (newProfileError || !profile?.type) {
                console.error(`❌ [${requestId}] Error fetching user profile after re-registration:`, newProfileError);
                return {
                  error: "Account activated but unable to determine user role. Please contact support.",
                  success: false
                };
              }

              const userType = profile.type!.toLowerCase(); // profile.type is guaranteed to be non-null here
              // If returnTo is just "/" (root), prioritize the user's home route
              const redirectPath = (returnTo && returnTo !== "/") ? returnTo : USER_HOME_ROUTES[userType] || "/";
              
              console.log(`✅ [${requestId}] Login successful after re-registration. User type: ${userType}, redirecting to: ${redirectPath}`);
              
              redirect(redirectPath);
            } else {
              console.log(`❌ [${requestId}] Re-registration completed but no session created`);
              return { 
                error: "Account activation incomplete. Please try logging in again.",
                success: false 
              };
            }
          } else {
            console.log(`❌ [${requestId}] User not found in profiles`);
            return { 
              error: "Please check your email and click the confirmation link before signing in.",
              success: false 
            };
          }
        } catch (checkError) {
          console.error(`❌ [${requestId}] Error checking user profile:`, checkError);
          return { 
            error: "Please check your email and click the confirmation link before signing in.",
            success: false 
          };
        }
      } else if (authError.message.includes('Too many requests')) {
        return { 
          error: "Too many login attempts. Please wait a few minutes before trying again.",
          success: false 
        };
      } else {
        // Generic error with logging for debugging
        console.error(`❌ [${requestId}] Unexpected auth error:`, authError);
        return { 
          error: "Authentication failed. Please try again or contact support if the problem persists.",
          success: false 
        };
      }
    }

    // Authentication successful - get user profile
    console.log(`✅ [${requestId}] Authentication successful, fetching user profile...`);
    const { data: { user }, error: getUserError } = await supabase.auth.getUser();
    
    if (getUserError || !user) {
      console.error(`❌ [${requestId}] Failed to get user data:`, getUserError);
      return { 
        error: "Login successful but unable to retrieve user information. Please try again.",
        success: false 
      };
    }

<<<<<<< HEAD
    // Get user type from profile - use maybeSingle() to handle cases where profile doesn't exist
=======
    // Get user type from profile (or create if missing)
>>>>>>> a3735cbe
    const { data: profile, error: profileError } = await supabase
      .from("profiles")
      .select("type, email")
      .eq("id", user.id)
      .maybeSingle();
<<<<<<< HEAD
=======

    let userType = profile?.type;

    // If no profile exists, create one with default values
    if (profileError || !profile) {
      console.log(`⚠️ [${requestId}] No profile found for user ${user.id}, creating default profile...`);

      try {
        // Use admin client to bypass RLS policies for profile creation
        const adminSupabase = await createAdminClient();

        // Use upsert to handle existing profiles gracefully
        const { data: newProfile, error: createError } = await adminSupabase
          .from("profiles")
          .upsert({
            id: user.id,
            email: user.email || '',
            name: user.user_metadata?.name || user.email?.split('@')[0] || 'User',
            type: 'CLIENT', // Default to CLIENT as the most common user type
            status: 'ACTIVE'
          }, {
            onConflict: 'id'
          })
          .select("type, email")
          .single();

        if (createError) {
          console.error(`❌ [${requestId}] Error creating default profile:`, createError);
          return {
            error: "Login successful but unable to create user profile. Please contact support.",
            success: false
          };
        }
>>>>>>> a3735cbe

        userType = newProfile?.type;
        console.log(`✅ [${requestId}] Default profile created/updated successfully for user: ${user.id}`);
      } catch (createProfileError) {
        console.error(`❌ [${requestId}] Exception creating default profile:`, createProfileError);
        return {
          error: "Login successful but unable to set up user account. Please contact support.",
          success: false
        };
      }
    }

    // Double-check that we have a valid profile and userType
    if (!profile && !userType) {
      console.error(`❌ [${requestId}] Profile creation failed and no existing profile found for user: ${user.id}`);
      return {
        error: "Login successful but unable to access user profile. Please contact support.",
        success: false
      };
    }

<<<<<<< HEAD
    // If no profile exists or profile has no type, redirect to profile completion
    if (!profile || !profile.type) {
      console.log(`ℹ️ [${requestId}] User profile ${!profile ? 'does not exist' : 'has no type'} for user: ${user.id}, redirecting to profile completion`);
      
      // Set basic session data for the profile completion process
      const cookieStore = await cookies();
      const sessionData = {
        userId: user.id,
        email: user.email || '',
        userRole: 'guest', // Temporary role until profile is completed
        timestamp: Date.now()
=======
    if (!userType) {
      console.error(`❌ [${requestId}] No profile type found for user: ${user.id}`);
      return {
        error: "Login successful but user profile is incomplete. Please contact support.",
        success: false
>>>>>>> a3735cbe
      };
      
      cookieStore.set('user-session-data', JSON.stringify(sessionData), {
        path: '/',
        httpOnly: false,
        secure: process.env.NODE_ENV === 'production',
        sameSite: 'lax',
        maxAge: 60 * 60 * 24 * 7 // 7 days
      });

      console.log(`🔄 [${requestId}] Redirecting to profile completion for user: ${user.id}`);
      redirect('/complete-profile');
    }

  console.log("User profile type from DB:", userType);

  // Normalize the user type to lowercase for consistent handling
  const userTypeKey = userType.toLowerCase();
  console.log("Normalized user type for redirection:", userTypeKey);

  // Set immediate session data in cookies for client-side access
  const cookieStore = await cookies();

  // Set user session data that can be read immediately by client
  // Normalize userRole to match TypeScript enum (lowercase)
  const normalizedUserRole = userType ? Object.values(UserType).find(
    enumValue => enumValue.toUpperCase() === userType.toUpperCase()
  ) || userType.toLowerCase() : 'customer';
  
  const sessionData = {
    userId: user.id,
    email: user.email || '',
    userRole: normalizedUserRole,
    timestamp: Date.now()
  };
  
  console.log("Normalized userRole for session:", normalizedUserRole);
  
  // Set session cookie with immediate user data
  cookieStore.set('user-session-data', JSON.stringify(sessionData), {
    path: '/',
    httpOnly: false, // Allow client-side access
    secure: process.env.NODE_ENV === 'production',
    sameSite: 'lax',
    maxAge: 60 * 60 * 24 * 7 // 7 days
  });

  console.log("Set immediate session data for client:", sessionData);

  // Prefetch and cache user profile data for faster client-side loading
  try {
    const { prefetchUserProfile } = await import("@/utils/supabase/client");
    // Note: This will run on server, so we manually cache the profile data
    const profileData = {
      type: normalizedUserRole,
      email: user.email || '',
      name: user.user_metadata?.name || user.email?.split('@')[0] || '',
      timestamp: Date.now()
    };
    
    // Set a server-side cache cookie that client can read immediately
    cookieStore.set(`user-profile-${user.id}`, JSON.stringify(profileData), {
      path: '/',
      httpOnly: false, // Allow client-side access
      secure: process.env.NODE_ENV === 'production',
      sameSite: 'lax',
      maxAge: 60 * 10 // 10 minutes
    });
    
    console.log("Prefetched user profile data for client:", profileData);
  } catch (error) {
    console.error("Error prefetching user profile data:", error);
    // Don't fail login if prefetch fails
  }

    // Determine where to redirect the user
    let redirectPath: string;

    // If returnTo is provided and the user has access to that path, use it
    if (returnTo && returnTo !== '/') {
      // Check if the user has access to the returnTo path
      const hasAccess = PROTECTED_ROUTES[userTypeKey]?.test(returnTo);
      
      if (hasAccess) {
        console.log(`🔄 [${requestId}] Redirecting user to returnTo path: ${returnTo}`);
        redirectPath = returnTo;
      } else {
        // If user doesn't have access to returnTo path, use their default home route
        redirectPath = USER_HOME_ROUTES[userTypeKey] || "/";
        console.log(`⚠️ [${requestId}] User doesn't have access to returnTo path ${returnTo}, redirecting to default home: ${redirectPath}`);
      }
    } else {
      // Use the default home route for this user type
      redirectPath = USER_HOME_ROUTES[userTypeKey] || "/";
      console.log(`🏠 [${requestId}] No valid returnTo path provided, redirecting to default home: ${redirectPath}`);
    }

    // Calculate execution time
    const executionTime = Date.now() - startTime;
    console.log(`✅ [${requestId}] Login successful! Redirecting to: ${redirectPath} (took ${executionTime}ms)`);

    // Return success state before redirect
    const successState: FormState = {
      success: true,
      redirectTo: redirectPath,
      userType: userType,
      message: `Welcome back! Redirecting to your dashboard...`
    };

    // Log success metrics for monitoring BEFORE redirect
    console.log(`📊 [${requestId}] Login metrics:`, {
      email: email,
      userType: userType || 'unknown',
      redirectPath: redirectPath,
      executionTime: `${executionTime}ms`,
      timestamp: new Date().toISOString()
    });

    // CRITICAL: Call redirect() immediately after determining path
    // Do NOT create objects or do extensive logging after this point
    // This will throw a NEXT_REDIRECT error that Next.js handles automatically
    redirect(redirectPath);

         // This code is unreachable but satisfies TypeScript
     // The successState is not needed since redirect() handles the response
     return {
       success: true,
       redirectTo: redirectPath,
       userType: userType || 'unknown',
       message: `Welcome back! Redirecting to your dashboard...`
     };
}

export async function signup(formData: FormData) {
  // Use cookies() to opt out of caching
  await cookies();

  // Create and await the Supabase client
  const supabase = await createClient();

  const email = formData.get("email") as string;
  const password = formData.get("password") as string;

  // Form validation
  if (!email || !password) {
    redirect("/sign-in?error=Email+and+password+are+required");
  }

  // Password strength validation (optional)
  if (password.length < 8) {
    redirect("/sign-in?error=Password+must+be+at+least+8+characters+long");
  }

  const { data, error } = await supabase.auth.signUp({
    email,
    password,
  });

  if (error) {
    redirect(`/sign-in?error=${encodeURIComponent(error.message)}`);
  }

  // Check if email confirmation is required
  const emailConfirmationRequired = !data.session;
  if (emailConfirmationRequired) {
    // Redirect to a confirmation page
    redirect("/signup-confirmation");
  } else {
    // If email confirmation is not required, redirect to home
    redirect("/");
  }
}<|MERGE_RESOLUTION|>--- conflicted
+++ resolved
@@ -282,18 +282,8 @@
       };
     }
 
-<<<<<<< HEAD
-    // Get user type from profile - use maybeSingle() to handle cases where profile doesn't exist
-=======
+
     // Get user type from profile (or create if missing)
->>>>>>> a3735cbe
-    const { data: profile, error: profileError } = await supabase
-      .from("profiles")
-      .select("type, email")
-      .eq("id", user.id)
-      .maybeSingle();
-<<<<<<< HEAD
-=======
 
     let userType = profile?.type;
 
@@ -327,7 +317,6 @@
             success: false
           };
         }
->>>>>>> a3735cbe
 
         userType = newProfile?.type;
         console.log(`✅ [${requestId}] Default profile created/updated successfully for user: ${user.id}`);
@@ -349,25 +338,11 @@
       };
     }
 
-<<<<<<< HEAD
-    // If no profile exists or profile has no type, redirect to profile completion
-    if (!profile || !profile.type) {
-      console.log(`ℹ️ [${requestId}] User profile ${!profile ? 'does not exist' : 'has no type'} for user: ${user.id}, redirecting to profile completion`);
-      
-      // Set basic session data for the profile completion process
-      const cookieStore = await cookies();
-      const sessionData = {
-        userId: user.id,
-        email: user.email || '',
-        userRole: 'guest', // Temporary role until profile is completed
-        timestamp: Date.now()
-=======
     if (!userType) {
       console.error(`❌ [${requestId}] No profile type found for user: ${user.id}`);
       return {
         error: "Login successful but user profile is incomplete. Please contact support.",
         success: false
->>>>>>> a3735cbe
       };
       
       cookieStore.set('user-session-data', JSON.stringify(sessionData), {
