--- conflicted
+++ resolved
@@ -2,7 +2,6 @@
 import { prisma, withDatabaseRetry } from "@/utils/prismaDB";
 import { ApplicationStatus } from "@/types/job-application";
 import { createClient } from "@/utils/supabase/server";
-import { loggers } from '@/utils/logger';
 
 // Route segment config
 export const dynamic = 'force-dynamic';
@@ -197,17 +196,7 @@
       };
     });
 
-<<<<<<< HEAD
-    loggers.app.debug("API: Fetched applications with corrected fileUploads:", processedApplications.map((app: any) => ({
-      id: app.id,
-      hasFileUploads: app.hasFileUploads,
-      fileUploadCount: app.fileUploadCount,
-      actualFileCount: app.fileUploads?.length || 0,
-    })));
-
-=======
-    
->>>>>>> 3e16a57e
+    
     return NextResponse.json({
       applications: processedApplications,
       totalCount,
