// src/app/api/users/[userId]/route.ts

import { NextResponse } from "next/server";
import { NextRequest } from "next/server";
import { createClient } from "@/utils/supabase/server";

/**
 * GET: Fetch a user by ID, with authorization.
 * - Allows users to fetch their own profile.
 * - Allows admin/super_admin to fetch any profile.
 * - Returns all fields expected by UserFormValues.
 * - Returns 404 if not found, 403 if forbidden.
 */
import { prisma } from '@/utils/prismaDB';
import { Prisma } from '@prisma/client';
import { UserType } from '@/types/prisma';
import { PrismaTransaction } from '@/types/prisma-types';

export async function GET(request: NextRequest) {
    try {
    // Get userId from URL path
    const url = new URL(request.url);
    const userId = url.pathname.split('/').pop();
    if (!userId) {
      return NextResponse.json(
        { error: 'User ID is required' },
        { status: 400 }
      );
    }

    // Handle "new" as a special case - it's not a valid UUID
    if (userId === 'new') {
      console.log('[GET /api/users/[userId]] Special case: userId="new", returning 404');
      return NextResponse.json(
        { error: 'User not found' },
        { status: 404 }
      );
    }

    // Validate UUID format before querying database
    const uuidRegex = /^[0-9a-f]{8}-[0-9a-f]{4}-[0-9a-f]{4}-[0-9a-f]{4}-[0-9a-f]{12}$/i;
    if (!uuidRegex.test(userId)) {
      console.log(`[GET /api/users/[userId]] Invalid UUID format: ${userId}`);
      return NextResponse.json(
        { error: 'Invalid user ID format' },
        { status: 400 }
      );
    }
    
    // SECURITY FIX: Remove dangerous admin panel bypass
    // All requests must go through proper authentication
    const supabase = await createClient();
    const { data: { user }, error: authError } = await supabase.auth.getUser();

    if (authError || !user) {
      console.error("[GET /api/users/[userId]] Authentication required:", authError);
      return NextResponse.json(
        { error: 'Unauthorized: Authentication required' },
        { status: 401 }
      );
    }
    
    
    // Check permissions for all requests
    let requesterProfile;
    let isAdminOrHelpdesk = false;
    
    try {
      requesterProfile = await prisma.profile.findUnique({
        where: { id: user.id },
        select: { type: true }
      });
            
      isAdminOrHelpdesk =
        requesterProfile?.type === UserType.ADMIN ||
        requesterProfile?.type === UserType.SUPER_ADMIN ||
        requesterProfile?.type === UserType.HELPDESK;
        
      // Only allow if requesting own profile or admin/super_admin
      const isSelf = user.id === userId;

      
      if (!isSelf && !isAdminOrHelpdesk) {
                return NextResponse.json(
          { error: 'Forbidden: Insufficient permissions' },
          { status: 403 }
        );
      }
    } catch (profileError) {
      console.error(`[GET /api/users/[userId]] Error fetching requester profile (ID: ${user.id}):`, profileError);
      return NextResponse.json({ error: 'Failed to fetch requester profile' }, { status: 500 });
    }

    // Fetch the target user profile (exclude soft-deleted users)
    let profile;
    try {
      profile = await prisma.profile.findUnique({
        where: { 
          id: userId,
          deletedAt: null // Exclude soft-deleted users
        },
        select: {
          id: true,
          name: true,
          email: true,
          contactNumber: true,
          type: true,
          companyName: true,
          website: true,
          street1: true,
          street2: true,
          city: true,
          state: true,
          zip: true,
          locationNumber: true,
          parkingLoading: true,
          counties: true,
          timeNeeded: true,
          cateringBrokerage: true,
          provide: true,
          frequency: true,
          headCount: true,
          status: true,
          contactName: true,
        }
      });
          } catch (targetProfileError) {
      console.error(`[GET /api/users/[userId]] Error fetching target profile (ID: ${userId}):`, targetProfileError);
      return NextResponse.json({ error: 'Failed to fetch target user profile' }, { status: 500 });
    }

    if (!profile) {
            return NextResponse.json(
        { error: 'User not found' },
        { status: 404 }
      );
    }

        
    // Helper to parse comma-separated strings, potentially with extra quotes
    const parseCommaSeparatedString = (value: unknown): string[] => {
      // Ensure the input is a string before processing
      if (typeof value !== 'string' || !value) return [];
      
      // Remove leading/trailing quotes if present (e.g., ""value1, value2"" -> "value1, value2")
      const cleanedStr = value.replace(/^""|""$/g, '');
      return cleanedStr.split(',').map(s => s.trim()).filter(s => s !== ''); // Filter out empty strings
    };

    // Transform the response to match frontend expectations (snake_case)
    const transformedProfile = {
      id: profile.id,
      name: profile.name,
      email: profile.email,
      contact_number: profile.contactNumber,
      company_name: profile.companyName,
      website: profile.website,
      street1: profile.street1,
      street2: profile.street2,
      city: profile.city,
      state: profile.state,
      zip: profile.zip,
      type: profile.type,
      status: profile.status,
      location_number: profile.locationNumber,
      parking_loading: profile.parkingLoading,
      contact_name: profile.contactName,
      counties: profile.counties,
      timeNeeded: profile.timeNeeded,
      cateringBrokerage: profile.cateringBrokerage,
      provide: profile.provide,
      frequency: profile.frequency,
      headCount: profile.headCount,
      // Use the helper function to parse counties and provisions
      countiesServed: parseCommaSeparatedString(profile.counties),
      provisions: parseCommaSeparatedString(profile.provide)
    };

    return NextResponse.json(transformedProfile);
  } catch (error) {
    console.error('[GET /api/users/[userId]] Unexpected error:', error);
    return NextResponse.json(
      { error: 'Internal server error' },
      { status: 500 }
    );
  }
}


// PUT: Update a user by ID
export async function PUT(
  request: NextRequest
) {
  try {
    // Get userId from URL path
    const url = new URL(request.url);
    const userId = url.pathname.split('/').pop();
    if (!userId) {
      return NextResponse.json(
        { error: 'User ID is required' },
        { status: 400 }
      );
    }

    // Handle "new" as a special case - it's not a valid UUID
    if (userId === 'new') {
      console.log('[PUT /api/users/[userId]] Special case: userId="new", cannot update');
      return NextResponse.json(
        { error: 'Cannot update a non-existent user' },
        { status: 404 }
      );
    }

    // Validate UUID format before querying database
    const uuidRegex = /^[0-9a-f]{8}-[0-9a-f]{4}-[0-9a-f]{4}-[0-9a-f]{4}-[0-9a-f]{12}$/i;
    if (!uuidRegex.test(userId)) {
      console.log(`[PUT /api/users/[userId]] Invalid UUID format: ${userId}`);
      return NextResponse.json(
        { error: 'Invalid user ID format' },
        { status: 400 }
      );
    }
    
    // SECURITY FIX: Remove dangerous admin panel bypass
    // All requests must go through proper authentication
    const supabase = await createClient();
    const { data: { user }, error: authError } = await supabase.auth.getUser();

    if (authError || !user) {
      console.error("[PUT /api/users/[userId]] Authentication required:", authError);
      return NextResponse.json(
        { error: 'Unauthorized: Authentication required' },
        { status: 401 }
      );
    }
    
    
    // Check permissions for all requests
    let requesterProfile;
    
    try {
      requesterProfile = await prisma.profile.findUnique({
        where: { id: user.id },
        select: { type: true }
      });
            
      const isAdminOrHelpdesk =
        requesterProfile?.type === UserType.ADMIN ||
        requesterProfile?.type === UserType.SUPER_ADMIN ||
        requesterProfile?.type === UserType.HELPDESK;
        
      // Only allow if requesting own profile or admin/super_admin
      const isSelf = user.id === userId;

      
      if (!isSelf && !isAdminOrHelpdesk) {
                return NextResponse.json(
          { error: 'Forbidden: Insufficient permissions' },
          { status: 403 }
        );
      }
    } catch (profileError) {
      console.error(`[PUT /api/users/[userId]] Error fetching requester profile (ID: ${user.id}):`, profileError);
      return NextResponse.json({ error: 'Failed to fetch requester profile' }, { status: 500 });
    }
    
    // Parse request body
    const requestBody = await request.json();
        
    // Validate required fields
    if (!requestBody) {
      return NextResponse.json(
        { error: 'Request body is required' },
        { status: 400 }
      );
    }
    
    // Prepare data for update
    let userTypeEnum: UserType | undefined = undefined;
    
    // Convert string type to UserType enum with validation
    if (requestBody.type) {
      try {
        const typeKey = requestBody.type.toUpperCase();
                
        if (Object.keys(UserType).includes(typeKey)) {
          userTypeEnum = UserType[typeKey as keyof typeof UserType];
                  } else {
                    return NextResponse.json(
            { error: `Invalid user type: ${requestBody.type}. Valid types are: ${Object.keys(UserType).map(k => k.toLowerCase()).join(', ')}` },
            { status: 400 }
          );
        }
      } catch (error) {
        console.error('[PUT /api/users/[userId]] Error converting user type:', error);
        return NextResponse.json(
          { error: `Invalid user type: ${requestBody.type}` },
          { status: 400 }
        );
      }
    }
    
    const updateData: any = {
      // Basic information
      email: requestBody.email,
      contactNumber: requestBody.contact_number,
      // Use the validated enum value
      type: userTypeEnum,
      
      // Name handling based on user type - Fix field mapping
      name: requestBody.name,
      contactName: requestBody.contact_name, // Fix: use contactName (camelCase) for Prisma
      
      // Company information
      companyName: requestBody.company_name,
      website: requestBody.website,
      
      // Address information
      street1: requestBody.street1,
      street2: requestBody.street2,
      city: requestBody.city,
      state: requestBody.state,
      zip: requestBody.zip,
      
      // Location details
      locationNumber: requestBody.location_number,
      parkingLoading: requestBody.parking_loading,
      
      // Service details
      counties: requestBody.counties,
      timeNeeded: Array.isArray(requestBody.timeNeeded) 
        ? requestBody.timeNeeded.join(',') 
        : requestBody.timeNeeded,
      cateringBrokerage: Array.isArray(requestBody.cateringBrokerage) 
        ? requestBody.cateringBrokerage.join(',') 
        : requestBody.cateringBrokerage,
      provide: Array.isArray(requestBody.provisions) 
        ? requestBody.provisions.join(',') 
        : requestBody.provisions,
      
      // Operational details
      frequency: requestBody.frequency,
      headCount: requestBody.headCount,
      
      // Side notes
      sideNotes: requestBody.sideNotes,
    };
    
    // Remove undefined values from updateData
    Object.keys(updateData).forEach(key => {
      if (updateData[key as keyof typeof updateData] === undefined) {
        delete updateData[key as keyof typeof updateData];
      }
    });

    // Check if user exists and is not soft-deleted before updating
    const existingUser = await prisma.profile.findUnique({
      where: { id: userId },
      select: { id: true, deletedAt: true }
    });

    if (!existingUser) {
      return NextResponse.json(
        { error: 'User not found' },
        { status: 404 }
      );
    }

    if (existingUser.deletedAt) {
      return NextResponse.json(
        { error: 'Cannot update soft-deleted user' },
        { status: 409 }
      );
    }

    // Update user profile
    const updatedProfile = await prisma.profile.update({
      where: { id: userId },
      data: updateData,
    });
    
    
    // Transform the response to match frontend expectations (snake_case)
    const transformedProfile = {
      id: updatedProfile.id,
      name: updatedProfile.name,
      email: updatedProfile.email,
      contact_number: updatedProfile.contactNumber,
      company_name: updatedProfile.companyName,
      website: updatedProfile.website,
      street1: updatedProfile.street1,
      street2: updatedProfile.street2,
      city: updatedProfile.city,
      state: updatedProfile.state,
      zip: updatedProfile.zip,
      type: updatedProfile.type,
      status: updatedProfile.status,
      location_number: updatedProfile.locationNumber,
      parking_loading: updatedProfile.parkingLoading,
      counties: updatedProfile.counties,
      timeNeeded: updatedProfile.timeNeeded,
      cateringBrokerage: updatedProfile.cateringBrokerage,
      provide: updatedProfile.provide,
      frequency: updatedProfile.frequency,
      headCount: updatedProfile.headCount,
      sideNotes: updatedProfile.sideNotes,
      contact_name: updatedProfile.contactName,
    };

    return NextResponse.json({
      message: 'User profile updated successfully',
      user: transformedProfile,
      // Also return the profile data directly for easier frontend consumption
      ...transformedProfile
    });
  } catch (error) {
    console.error('Unexpected error:', error);
    
    // Check for Prisma-specific errors
    if ((error as any)?.code && (error as any)?.message) {
      if ((error as any).code === 'P2025') {
        return NextResponse.json(
          { error: 'User not found' },
          { status: 404 }
        );
      }
    }
    
    return NextResponse.json(
      { error: 'Internal server error', details: error instanceof Error ? error.message : 'Unknown error' },
      { status: 500 }
    );
  }
}

// PATCH: Partially update a user by ID (same as PUT for partial updates)
export async function PATCH(
  request: NextRequest
) {
  try {
    // Get userId from URL path
    const url = new URL(request.url);
    const userId = url.pathname.split('/').pop();
    if (!userId) {
      return NextResponse.json(
        { error: 'User ID is required' },
        { status: 400 }
      );
    }

    // Handle "new" as a special case - it's not a valid UUID
    if (userId === 'new') {
      console.log('[PATCH /api/users/[userId]] Special case: userId="new", cannot update');
      return NextResponse.json(
        { error: 'Cannot update a non-existent user' },
        { status: 404 }
      );
    }

    // Validate UUID format before querying database
    const uuidRegex = /^[0-9a-f]{8}-[0-9a-f]{4}-[0-9a-f]{4}-[0-9a-f]{4}-[0-9a-f]{12}$/i;
    if (!uuidRegex.test(userId)) {
      console.log(`[PATCH /api/users/[userId]] Invalid UUID format: ${userId}`);
      return NextResponse.json(
        { error: 'Invalid user ID format' },
        { status: 400 }
      );
    }
    
    // SECURITY FIX: Remove dangerous admin panel bypass
    // All requests must go through proper authentication
    const supabase = await createClient();
    const { data: { user }, error: authError } = await supabase.auth.getUser();

    if (authError || !user) {
      console.error("[PATCH /api/users/[userId]] Authentication required:", authError);
      return NextResponse.json(
        { error: 'Unauthorized: Authentication required' },
        { status: 401 }
      );
    }
    
    
    // Check permissions for all requests
    let requesterProfile;
    
    try {
      requesterProfile = await prisma.profile.findUnique({
        where: { id: user.id },
        select: { type: true }
      });
            
      const isAdminOrHelpdesk =
        requesterProfile?.type === UserType.ADMIN ||
        requesterProfile?.type === UserType.SUPER_ADMIN ||
        requesterProfile?.type === UserType.HELPDESK;
        
      // Only allow if requesting own profile or admin/super_admin
      const isSelf = user.id === userId;

      
      if (!isSelf && !isAdminOrHelpdesk) {
                return NextResponse.json(
          { error: 'Forbidden: Insufficient permissions' },
          { status: 403 }
        );
      }
    } catch (profileError) {
      console.error(`[PATCH /api/users/[userId]] Error fetching requester profile (ID: ${user.id}):`, profileError);
      return NextResponse.json({ error: 'Failed to fetch requester profile' }, { status: 500 });
    }
    
    // Parse request body
    const requestBody = await request.json();
        
    // Validate required fields
    if (!requestBody) {
      return NextResponse.json(
        { error: 'Request body is required' },
        { status: 400 }
      );
    }
    
    // Prepare data for update
    let userTypeEnum: UserType | undefined = undefined;
    
    // Convert string type to UserType enum with validation
    if (requestBody.type) {
      try {
        const typeKey = requestBody.type.toUpperCase();
                
        if (Object.keys(UserType).includes(typeKey)) {
          userTypeEnum = UserType[typeKey as keyof typeof UserType];
                  } else {
                    return NextResponse.json(
            { error: `Invalid user type: ${requestBody.type}. Valid types are: ${Object.keys(UserType).map(k => k.toLowerCase()).join(', ')}` },
            { status: 400 }
          );
        }
      } catch (error) {
        console.error('[PATCH /api/users/[userId]] Error converting user type:', error);
        return NextResponse.json(
          { error: `Invalid user type: ${requestBody.type}` },
          { status: 400 }
        );
      }
    }
    
    const updateData: any = {
      // Basic information
      email: requestBody.email,
      contactNumber: requestBody.contact_number,
      // Use the validated enum value
      type: userTypeEnum,
      
      // Name handling based on user type - Fix field mapping
      name: requestBody.name,
      contactName: requestBody.contact_name, // Fix: use contactName (camelCase) for Prisma
      
      // Company information
      companyName: requestBody.company_name,
      website: requestBody.website,
      
      // Address information
      street1: requestBody.street1,
      street2: requestBody.street2,
      city: requestBody.city,
      state: requestBody.state,
      zip: requestBody.zip,
      
      // Location details
      locationNumber: requestBody.location_number,
      parkingLoading: requestBody.parking_loading,
      
      // Service details
      counties: requestBody.counties,
      timeNeeded: Array.isArray(requestBody.timeNeeded) 
        ? requestBody.timeNeeded.join(',') 
        : requestBody.timeNeeded,
      cateringBrokerage: Array.isArray(requestBody.cateringBrokerage) 
        ? requestBody.cateringBrokerage.join(',') 
        : requestBody.cateringBrokerage,
      provide: Array.isArray(requestBody.provisions) 
        ? requestBody.provisions.join(',') 
        : requestBody.provisions,
      
      // Operational details
      frequency: requestBody.frequency,
      headCount: requestBody.headCount,
      
      // Side notes
      sideNotes: requestBody.sideNotes,
    };
    
    // Remove undefined values from updateData
    Object.keys(updateData).forEach(key => {
      if (updateData[key as keyof typeof updateData] === undefined) {
        delete updateData[key as keyof typeof updateData];
      }
    });

    // Check if user exists and is not soft-deleted before updating
    const existingUser = await prisma.profile.findUnique({
      where: { id: userId },
      select: { id: true, deletedAt: true }
    });

    if (!existingUser) {
      return NextResponse.json(
        { error: 'User not found' },
        { status: 404 }
      );
    }

    if (existingUser.deletedAt) {
      return NextResponse.json(
        { error: 'Cannot update soft-deleted user' },
        { status: 409 }
      );
    }

    // Update user profile
    const updatedProfile = await prisma.profile.update({
      where: { id: userId },
      data: updateData,
    });
    
    
    // Transform the response to match frontend expectations (snake_case)
    const transformedProfile = {
      id: updatedProfile.id,
      name: updatedProfile.name,
      email: updatedProfile.email,
      contact_number: updatedProfile.contactNumber,
      company_name: updatedProfile.companyName,
      website: updatedProfile.website,
      street1: updatedProfile.street1,
      street2: updatedProfile.street2,
      city: updatedProfile.city,
      state: updatedProfile.state,
      zip: updatedProfile.zip,
      type: updatedProfile.type,
      status: updatedProfile.status,
      location_number: updatedProfile.locationNumber,
      parking_loading: updatedProfile.parkingLoading,
      counties: updatedProfile.counties,
      timeNeeded: updatedProfile.timeNeeded,
      cateringBrokerage: updatedProfile.cateringBrokerage,
      provide: updatedProfile.provide,
      frequency: updatedProfile.frequency,
      headCount: updatedProfile.headCount,
      sideNotes: updatedProfile.sideNotes,
      contact_name: updatedProfile.contactName,
    };

    return NextResponse.json({
      message: 'User profile updated successfully',
      user: transformedProfile,
      // Also return the profile data directly for easier frontend consumption
      ...transformedProfile
    });
  } catch (error) {
    console.error('Unexpected error:', error);
    
    // Check for Prisma-specific errors
    if ((error as any)?.code && (error as any)?.message) {
      if ((error as any).code === 'P2025') {
        return NextResponse.json(
          { error: 'User not found' },
          { status: 404 }
        );
      }
    }
    
    return NextResponse.json(
      { error: 'Internal server error', details: error instanceof Error ? error.message : 'Unknown error' },
      { status: 500 }
    );
  }
}

// DELETE: Soft delete a user by ID
export async function DELETE(
  request: NextRequest
) {
  const startTime = Date.now();
  let userId: string | undefined;
  let user: any;
  let requesterProfile: any;
  let userToDelete: any;

  try {
    // Get userId from URL path
    const url = new URL(request.url);
    userId = url.pathname.split('/').pop();
    if (!userId) {
      return NextResponse.json(
        { error: 'User ID is required' },
        { status: 400 }
      );
    }

<<<<<<< HEAD
    // Parse request body for deletion reason
    let deletionReason: string | undefined;
    try {
      const body = await request.json();
      deletionReason = body.reason;
    } catch {
      // No body provided, deletionReason remains undefined
    }

=======
    // Handle "new" as a special case - it's not a valid UUID
    if (userId === 'new') {
      console.log('[DELETE /api/users/[userId]] Special case: userId="new", cannot delete');
      return NextResponse.json(
        { error: 'Cannot delete a non-existent user' },
        { status: 404 }
      );
    }

    // Validate UUID format before querying database
    const uuidRegex = /^[0-9a-f]{8}-[0-9a-f]{4}-[0-9a-f]{4}-[0-9a-f]{4}-[0-9a-f]{12}$/i;
    if (!uuidRegex.test(userId)) {
      console.log(`[DELETE /api/users/[userId]] Invalid UUID format: ${userId}`);
      return NextResponse.json(
        { error: 'Invalid user ID format' },
        { status: 400 }
      );
    }
>>>>>>> 5ec435ac
    const supabase = await createClient();
    const { data: { user: authUser } } = await supabase.auth.getUser();
    if (!authUser) {
      return NextResponse.json(
        { error: 'Unauthorized: Authentication required' },
        { status: 401 }
      );
    }
    user = authUser;
    requesterProfile = await prisma.profile.findUnique({
      where: { id: user.id },
      select: { type: true }
    });
    
    // Only allow ADMIN and SUPER_ADMIN to delete users (not HELPDESK)
    if (requesterProfile?.type !== UserType.SUPER_ADMIN && requesterProfile?.type !== UserType.ADMIN) {
      return NextResponse.json(
        { error: 'Forbidden: Only Admin or Super Admin can delete users' },
        { status: 403 }
      );
    }
    
    // Prevent deletion of SUPER_ADMIN users and get user details
    userToDelete = await prisma.profile.findUnique({
      where: { id: userId },
      select: { type: true, email: true, deletedAt: true }
    });
    
    if (!userToDelete) {
      return NextResponse.json(
        { error: 'User not found' },
        { status: 404 }
      );
    }
    
    if (userToDelete.type === UserType.SUPER_ADMIN) {
      return NextResponse.json(
        { error: 'Forbidden: Super Admin users cannot be deleted' },
        { status: 403 }
      );
    }

    if (userToDelete.deletedAt) {
      return NextResponse.json(
        { error: 'User is already soft deleted' },
        { status: 409 }
      );
    }
    
    // Prevent self-deletion
    if (user.id === userId) {
      return NextResponse.json(
        { error: 'Forbidden: Cannot delete your own account' },
        { status: 403 }
      );
    }

    // Import the soft delete service
    const { userSoftDeleteService } = await import('@/services/userSoftDeleteService');

    // Perform soft delete
    const result = await userSoftDeleteService.softDeleteUser(
      userId,
      user.id,
      deletionReason
    );

    const duration = Date.now() - startTime;

    return NextResponse.json({
      message: 'User soft deleted successfully',
      summary: {
        deletedUser: {
          id: result.userId,
          email: userToDelete.email,
          type: userToDelete.type
        },
        deletedAt: result.deletedAt,
        deletedBy: result.deletedBy,
        deletionReason: result.deletionReason,
        duration: `${duration}ms`,
        timestamp: new Date().toISOString()
      }
    });
  } catch (error) {
    const duration = Date.now() - startTime;
    console.error(`[DELETE] Soft delete failed after ${duration}ms:`, error);

    // Handle Prisma-specific errors
    if (error instanceof Prisma.PrismaClientKnownRequestError) {
      switch (error.code) {
        case 'P2025': // Record not found
          return NextResponse.json(
            { 
              error: 'User not found',
              code: 'USER_NOT_FOUND',
              details: error.meta
            },
            { status: 404 }
          );
        
        case 'P2003': // Foreign key constraint violation  
          return NextResponse.json(
            { 
              error: 'Cannot delete user: referenced by other records',
              code: 'FOREIGN_KEY_VIOLATION',
              details: error.meta
            },
            { status: 409 }
          );
        
        case 'P2002': // Unique constraint violation
          return NextResponse.json(
            { 
              error: 'Data integrity constraint violation',
              code: 'CONSTRAINT_VIOLATION',
              details: error.meta
            },
            { status: 409 }
          );
          
        case 'P1001': // Database connection failed
          return NextResponse.json(
            { 
              error: 'Database connection failed. Please try again.',
              code: 'CONNECTION_FAILED'
            },
            { status: 503 }
          );
          
        case 'P2024': // Connection timeout
          return NextResponse.json(
            { 
              error: 'Operation timed out. Please try again.',
              code: 'OPERATION_TIMEOUT'
            },
            { status: 408 }
          );
          
        default:
          console.error('Unknown Prisma error:', error.code, error.message);
          return NextResponse.json(
            { 
              error: 'Database operation failed',
              code: 'DATABASE_ERROR',
              details: { 
                prismaCode: error.code,
                message: error.message 
              }
            },
            { status: 500 }
          );
      }
    }
    
    // Handle business logic errors
    if (error instanceof Error) {
      if (error.message.includes('Cannot delete user with active orders')) {
        return NextResponse.json(
          { 
            error: error.message,
            code: 'ACTIVE_ORDERS_EXIST'
          },
          { status: 409 }
        );
      }
      
      if (error.message.includes('User is already soft deleted')) {
        return NextResponse.json(
          { 
            error: error.message,
            code: 'ALREADY_DELETED'
          },
          { status: 409 }
        );
      }
    }
    
    // Handle general errors
    return NextResponse.json(
      { 
        error: 'Failed to soft delete user',
        code: 'SOFT_DELETE_FAILED',
        details: error instanceof Error ? error.message : 'Unknown error'
      },
      { status: 500 }
    );
  }
}<|MERGE_RESOLUTION|>--- conflicted
+++ resolved
@@ -700,7 +700,25 @@
       );
     }
 
-<<<<<<< HEAD
+    // Handle "new" as a special case - it's not a valid UUID
+    if (userId === 'new') {
+      console.log('[DELETE /api/users/[userId]] Special case: userId="new", cannot delete');
+      return NextResponse.json(
+        { error: 'Cannot delete a non-existent user' },
+        { status: 404 }
+      );
+    }
+
+    // Validate UUID format before querying database
+    const uuidRegex = /^[0-9a-f]{8}-[0-9a-f]{4}-[0-9a-f]{4}-[0-9a-f]{4}-[0-9a-f]{12}$/i;
+    if (!uuidRegex.test(userId)) {
+      console.log(`[DELETE /api/users/[userId]] Invalid UUID format: ${userId}`);
+      return NextResponse.json(
+        { error: 'Invalid user ID format' },
+        { status: 400 }
+      );
+    }
+
     // Parse request body for deletion reason
     let deletionReason: string | undefined;
     try {
@@ -710,26 +728,6 @@
       // No body provided, deletionReason remains undefined
     }
 
-=======
-    // Handle "new" as a special case - it's not a valid UUID
-    if (userId === 'new') {
-      console.log('[DELETE /api/users/[userId]] Special case: userId="new", cannot delete');
-      return NextResponse.json(
-        { error: 'Cannot delete a non-existent user' },
-        { status: 404 }
-      );
-    }
-
-    // Validate UUID format before querying database
-    const uuidRegex = /^[0-9a-f]{8}-[0-9a-f]{4}-[0-9a-f]{4}-[0-9a-f]{4}-[0-9a-f]{12}$/i;
-    if (!uuidRegex.test(userId)) {
-      console.log(`[DELETE /api/users/[userId]] Invalid UUID format: ${userId}`);
-      return NextResponse.json(
-        { error: 'Invalid user ID format' },
-        { status: 400 }
-      );
-    }
->>>>>>> 5ec435ac
     const supabase = await createClient();
     const { data: { user: authUser } } = await supabase.auth.getUser();
     if (!authUser) {
