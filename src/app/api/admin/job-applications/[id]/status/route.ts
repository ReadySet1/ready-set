import { NextRequest, NextResponse } from "next/server";
import { prisma } from "@/utils/prismaDB";
import { ApplicationStatus } from "@/types/job-application";
import { createClient } from "@/utils/supabase/server";
import { loggers } from '@/utils/logger';

// Route segment config
export const dynamic = 'force-dynamic';
export const runtime = 'nodejs';
export const revalidate = 0;

export async function PATCH(
  request: NextRequest, 
  props: { params: Promise<{ id: string }> }
) {
  try {
    const params = await props.params;
    const id = params.id;
    
<<<<<<< HEAD
    loggers.app.debug('Request headers:', Object.fromEntries(request.headers.entries()));
    
        let requestBody;
    try {
      requestBody = await request.json();
      loggers.app.debug('Parsed request body:', requestBody);
    } catch (error) {
      loggers.app.debug('Error parsing request body:', error);
      return NextResponse.json(
=======
        
        let requestBody;
    try {
      requestBody = await request.json();
          } catch (error) {
            return NextResponse.json(
>>>>>>> 3e16a57e
        { error: "Invalid JSON in request body" },
        { status: 400 }
      );
    }
    
    // Check if request body is empty
    if (!requestBody || Object.keys(requestBody).length === 0) {
      return NextResponse.json(
        { error: "Request body is empty" },
        { status: 400 }
      );
    }
    
    const { status, feedbackNote } = requestBody;
    
    // Check if status is provided
    if (!status) {
      return NextResponse.json(
        { error: "Status is required" },
        { status: 400 }
      );
    }
    
    // Check if user is authorized (admin or helpdesk)
    const supabase = await createClient();
    
    // Try to get auth token from header first
    const authHeader = request.headers.get('authorization');
    let user;
    
    if (authHeader && authHeader.startsWith('Bearer ')) {
      const token = authHeader.split(' ')[1];
      const { data: { user: tokenUser }, error } = await supabase.auth.getUser(token);
      if (error) {
        console.error('Token auth error:', error);
      }
      user = tokenUser;
    } else {
      // Fallback to session-based auth
      const { data: { user: sessionUser } } = await supabase.auth.getUser();
      user = sessionUser;
    }
    
    if (!user || !user.email) {
      return NextResponse.json(
        { error: "Unauthorized" },
        { status: 401 }
      );
    }
    
    // Fetch user profile to check role
    const { data: userProfile } = await supabase
      .from('profiles')
      .select('type')
      .eq('email', user.email)
      .single();
    
    const userType = userProfile?.type?.toUpperCase() || '';
      
    if (!userProfile || !["ADMIN", "HELPDESK", "SUPER_ADMIN"].includes(userType)) {
      return NextResponse.json(
        { error: "Forbidden" },
        { status: 403 }
      );
    }

    // Validate the input
<<<<<<< HEAD
    loggers.app.debug('Status received:', status);
    loggers.app.debug('ApplicationStatus values:', Object.values(ApplicationStatus));
    loggers.app.debug('Is status valid:', Object.values(ApplicationStatus).includes(status as ApplicationStatus));
    
=======
                
>>>>>>> 3e16a57e
    if (!Object.values(ApplicationStatus).includes(status as ApplicationStatus)) {
      return NextResponse.json(
        { error: "Invalid status value" },
        { status: 400 }
      );
    }

    // Find the application to ensure it exists
    const application = await prisma.jobApplication.findUnique({
      where: { id }
    });

    if (!application) {
      return NextResponse.json(
        { error: "Job application not found" },
        { status: 404 }
      );
    }

    // Update the application status
    const updatedApplication = await prisma.jobApplication.update({
      where: { id },
      data: {
        status: status as ApplicationStatus,
        // If there's a way to store feedback in your schema, add it here
      }
    });

    return NextResponse.json({
      success: true,
      application: updatedApplication
    });
  } catch (error) {
    console.error("Error updating application status:", error);
    return NextResponse.json(
      { error: "Failed to update job application status" },
      { status: 500 }
    );
  }
}<|MERGE_RESOLUTION|>--- conflicted
+++ resolved
@@ -2,7 +2,6 @@
 import { prisma } from "@/utils/prismaDB";
 import { ApplicationStatus } from "@/types/job-application";
 import { createClient } from "@/utils/supabase/server";
-import { loggers } from '@/utils/logger';
 
 // Route segment config
 export const dynamic = 'force-dynamic';
@@ -17,24 +16,12 @@
     const params = await props.params;
     const id = params.id;
     
-<<<<<<< HEAD
-    loggers.app.debug('Request headers:', Object.fromEntries(request.headers.entries()));
-    
-        let requestBody;
-    try {
-      requestBody = await request.json();
-      loggers.app.debug('Parsed request body:', requestBody);
-    } catch (error) {
-      loggers.app.debug('Error parsing request body:', error);
-      return NextResponse.json(
-=======
         
         let requestBody;
     try {
       requestBody = await request.json();
           } catch (error) {
             return NextResponse.json(
->>>>>>> 3e16a57e
         { error: "Invalid JSON in request body" },
         { status: 400 }
       );
@@ -102,14 +89,7 @@
     }
 
     // Validate the input
-<<<<<<< HEAD
-    loggers.app.debug('Status received:', status);
-    loggers.app.debug('ApplicationStatus values:', Object.values(ApplicationStatus));
-    loggers.app.debug('Is status valid:', Object.values(ApplicationStatus).includes(status as ApplicationStatus));
-    
-=======
                 
->>>>>>> 3e16a57e
     if (!Object.values(ApplicationStatus).includes(status as ApplicationStatus)) {
       return NextResponse.json(
         { error: "Invalid status value" },
