// src/lib/upload-security.ts
import { createClient } from "@/utils/supabase/server";
import { UploadError, SecurityScanResult } from "@/types/upload";
<<<<<<< HEAD
import type { TablesInsert } from "@/types/supabase";
=======
import type { TablesInsert, Json } from "@/types/supabase";
>>>>>>> cd56b4fe

export interface QuarantineFile {
  id: string;
  fileName: string;
  fileType: string;
  fileSize: number;
  originalPath: string;
  quarantinePath: string;
  reason: string;
  threatLevel: 'low' | 'medium' | 'high' | 'critical';
  userId?: string;
  quarantinedAt: Date;
  scanResults?: SecurityScanResult;
}

export interface RateLimit {
  userId: string;
  action: string;
  count: number;
  windowStart: number;
  windowSize: number; // milliseconds
}

export class UploadSecurityManager {
  private static readonly QUARANTINE_BUCKET = 'quarantined-files';
  private static readonly RATE_LIMITS = new Map<string, RateLimit>();
  private static readonly CLEANUP_INTERVAL = 24 * 60 * 60 * 1000; // 24 hours
  private static cleanupTimers: NodeJS.Timeout[] = [];
  private static isSchedulerRunning = false;

  // Rate limiting configuration
  static readonly RATE_LIMITS_CONFIG = {
    UPLOAD: { maxAttempts: 10, windowMs: 60000 }, // 10 uploads per minute
    VIRUS_SCAN: { maxAttempts: 50, windowMs: 60000 }, // 50 scans per minute
    ERROR_REPORT: { maxAttempts: 20, windowMs: 60000 } // 20 error reports per minute
  };

  static async checkRateLimit(userId: string, action: keyof typeof UploadSecurityManager.RATE_LIMITS_CONFIG): Promise<boolean> {
    const config = this.RATE_LIMITS_CONFIG[action];
    const key = `${userId}:${action}`;
    const now = Date.now();

    let rateLimit = this.RATE_LIMITS.get(key);

    if (!rateLimit || now - rateLimit.windowStart > config.windowMs) {
      // Reset or create new window
      rateLimit = {
        userId,
        action,
        count: 0,
        windowStart: now,
        windowSize: config.windowMs
      };
      this.RATE_LIMITS.set(key, rateLimit);
    }

    rateLimit.count++;

    // Check if limit exceeded
    if (rateLimit.count > config.maxAttempts) {
      console.warn(`Rate limit exceeded for user ${userId} on action ${action}`);
      return false;
    }

    return true;
  }

  static async quarantineFile(
    file: File,
    reason: string,
    threatLevel: QuarantineFile['threatLevel'],
    userId?: string,
    scanResults?: SecurityScanResult
  ): Promise<string | null> {
    try {
      const supabase = await createClient();

      // Generate unique quarantine path
      const timestamp = Date.now();
      const randomId = crypto.randomUUID().split('-')[0]; // Use cryptographically secure random
      const fileExt = file.name.split('.').pop() || 'unknown';
      const quarantinePath = `quarantine/${timestamp}-${randomId}.${fileExt}`;

      // Check if storage is available before attempting quarantine
      try {
        // Try to access the quarantine bucket first
        const { error: bucketError } = await supabase.storage
          .from(this.QUARANTINE_BUCKET)
          .list();

        if (bucketError) {
          console.warn('Quarantine bucket not available, skipping file quarantine:', bucketError.message);
          return null; // Return null to indicate quarantine was skipped
        }

        // Upload to quarantine bucket
        const { data, error } = await supabase.storage
          .from(this.QUARANTINE_BUCKET)
          .upload(quarantinePath, file, {
            upsert: false,
            contentType: file.type
          });

        if (error) {
          console.error('Failed to quarantine file:', error);
          return null; // Return null instead of throwing
        }

        // Log quarantine event to database
        try {
          await supabase.from('quarantine_logs').insert<TablesInsert<'quarantine_logs'>>({
            file_name: file.name,
            file_type: file.type,
            file_size: file.size,
            quarantine_path: quarantinePath,
            reason,
            threat_level: threatLevel,
            user_id: userId || null,
<<<<<<< HEAD
            scan_results: scanResults || null,
=======
            // Cast SecurityScanResult to Json since it contains JSON-serializable data
            scan_results: scanResults ? (scanResults as unknown as Json) : null,
>>>>>>> cd56b4fe
            review_status: 'pending'
          });
        } catch (dbError) {
          console.warn('Failed to log quarantine event to database:', dbError);
          // Continue even if logging fails
        }

<<<<<<< HEAD
        console.log(`File quarantined: ${file.name} (${threatLevel} threat)`);
=======
>>>>>>> cd56b4fe
        return quarantinePath;
      } catch (storageError) {
        console.warn('Storage not available for quarantine, skipping:', storageError);
        return null;
      }
    } catch (error) {
      console.error('Error in quarantine process:', error);
      return null; // Return null instead of throwing
    }
  }

  static async scanForMaliciousContent(file: File): Promise<SecurityScanResult> {
    const threats: string[] = [];
    let score = 0;

    // Check file size first to prevent memory issues
    // Files larger than 10MB are too large for full content scanning
    const MAX_SCAN_SIZE = 10 * 1024 * 1024; // 10MB
    if (file.size > MAX_SCAN_SIZE) {
      threats.push('File too large for full content scan');
      score += 30; // Medium threat level due to inability to fully scan

      // Still perform file type and size checks below
      // but skip the content scanning to avoid OOM
      const isClean = false; // Can't confirm it's clean without scanning

      return {
        isClean,
        threats,
        score,
        details: {
          fileSize: file.size,
          fileType: file.type,
          scanPatterns: 0,
          threatsFound: threats.length
        }
      };
    }

    const content = await file.text();

    // Pattern matching for malicious content detection
    // NOTE: These patterns are for DETECTION only, not sanitization
    // For actual sanitization, use DOMPurify or similar libraries
    const maliciousPatterns = [
      // Script injection attempts - improved to catch more variants
      /<script[\s\S]*?>/gi, // Opening script tag with any attributes/whitespace
      /<\/script>/gi, // Closing script tag
      /javascript\s*:/gi, // JavaScript protocol (with optional spaces)
      /vbscript\s*:/gi, // VBScript protocol
      /data\s*:.*?script/gi, // Data URI with script
      /on\w+\s*=/gi, // Any event handler (onload, onerror, onclick, etc.)
      /<iframe[\s\S]*?>/gi, // iframe tags with any content
      /<\/iframe>/gi, // Closing iframe tag
      /<object[\s\S]*?>/gi, // Object tags
      /<embed[\s\S]*?>/gi, // Embed tags

      // File inclusion attacks
      /<\?php/gi,
      /<%/g,
      /{{.*}}/g,
      /<%.*%>/g,

      // SQL injection patterns
      /union\s+select/gi,
      /drop\s+table/gi,
      /insert\s+into/gi,
      /delete\s+from/gi,
      /select\s+.*from/gi,

      // Path traversal
      /\.\.\//g,
      /\/\.\.\//g,
      /\\x2e\\x2e\\x2f/gi,

      // Command execution
      /;\s*(cat|ls|dir|type|echo|cmd|bash|sh|powershell)/gi,
      /exec\s*\(/gi,
      /eval\s*\(/gi,
      /system\s*\(/gi,
    ];

    for (const pattern of maliciousPatterns) {
      const matches = content.match(pattern);
      if (matches) {
        threats.push(`Malicious pattern detected: ${pattern.source}`);
        score += matches.length * 10;
      }
    }

    // File type specific checks
    if (file.type.startsWith('text/')) {
      // Check for executable content in text files
      if (content.includes('#!/bin/') || content.includes('#!/usr/bin/')) {
        threats.push('Executable content in text file');
        score += 50;
      }
    }

    if (file.type.startsWith('image/')) {
      // Check for embedded scripts in image files (steganography)
      if (content.includes('<script') || content.includes('javascript:')) {
        threats.push('Suspicious content in image file');
        score += 30;
      }
    }

    // Size-based risk assessment
    if (file.size > 50 * 1024 * 1024) { // > 50MB
      threats.push('Unusually large file size');
      score += 20;
    }

    if (file.size < 10) { // < 10 bytes
      threats.push('Unusually small file size');
      score += 15;
    }

    // Determine if file is clean
    const isClean = threats.length === 0 && score < 30;

    return {
      isClean,
      threats,
      score,
      details: {
        fileSize: file.size,
        fileType: file.type,
        scanPatterns: maliciousPatterns.length,
        threatsFound: threats.length
      }
    };
  }

  static async validateFileSecurity(file: File, userId?: string): Promise<{
    isSecure: boolean;
    quarantineRequired: boolean;
    error?: UploadError;
    scanResults?: SecurityScanResult;
  }> {
    try {
      // Check rate limit for security scans
      const rateLimitPassed = await this.checkRateLimit(
        userId || 'anonymous',
        'VIRUS_SCAN'
      );

      if (!rateLimitPassed) {
        return {
          isSecure: false,
          quarantineRequired: false,
          error: {
            type: 'VIRUS_ERROR' as any,
            message: 'Rate limit exceeded for security scanning',
            userMessage: 'Too many security scans. Please wait a moment and try again.',
            retryable: true,
            retryAfter: 60000,
            correlationId: crypto.randomUUID(),
            timestamp: new Date()
          }
        };
      }

      // Perform security scan on the file
      const scanResults = await this.scanForMaliciousContent(file);
      const isSecure = scanResults.isClean;
      const quarantineRequired = !isSecure && scanResults.score >= 30;

      if (!isSecure) {
        let quarantined = false;

        // Quarantine file if threat level is high (and storage is available)
        if (quarantineRequired) {
          const quarantinePath = await this.quarantineFile(
            file,
            scanResults.threats.join('; '),
            scanResults.score >= 70 ? 'critical' : scanResults.score >= 50 ? 'high' : 'medium',
            userId,
            scanResults
          );
          quarantined = quarantinePath !== null;
        }

        return {
          isSecure: false,
          quarantineRequired,
          error: {
            type: 'VIRUS_ERROR' as any,
            message: `Security threat detected: ${scanResults.threats[0] || 'Unknown threat'}`,
            userMessage: quarantined
              ? 'This file appears to contain potentially malicious content and has been quarantined for review.'
              : 'This file appears to contain potentially malicious content and cannot be uploaded.',
            details: {
              threats: scanResults.threats,
              score: scanResults.score,
              quarantined
            },
            retryable: false,
            correlationId: crypto.randomUUID(),
            timestamp: new Date()
          },
          scanResults
        };
      }

      return {
        isSecure: true,
        quarantineRequired: false,
        scanResults
      };
    } catch (error) {
      console.error('Security validation failed:', error);

      return {
        isSecure: false,
        quarantineRequired: true,
        error: {
          type: 'VIRUS_ERROR' as any,
          message: 'Security scan failed',
          userMessage: 'Unable to scan file for security threats. File has been quarantined for review.',
          retryable: true,
          retryAfter: 300000, // 5 minutes
          correlationId: crypto.randomUUID(),
          timestamp: new Date()
        }
      };
    }
  }

  static async cleanupQuarantinedFiles(olderThanDays: number = 30): Promise<number> {
    try {
      const supabase = await createClient();
      const cutoffDate = new Date(Date.now() - olderThanDays * 24 * 60 * 60 * 1000);

      // List quarantined files older than cutoff
      const { data: files, error } = await supabase.storage
        .from(this.QUARANTINE_BUCKET)
        .list('quarantine', {
          limit: 1000,
          sortBy: { column: 'created_at', order: 'asc' }
        });

      if (error) {
        console.error('Failed to list quarantined files:', error);
        return 0;
      }

      if (!files) return 0;

      // Filter files older than cutoff date
      const oldFiles = files.filter(file => {
        const fileDate = new Date(file.created_at || 0);
        return fileDate < cutoffDate;
      });

      if (oldFiles.length === 0) return 0;

      // Delete old files
      const pathsToDelete = oldFiles.map(file => `quarantine/${file.name}`);
      const { error: deleteError } = await supabase.storage
        .from(this.QUARANTINE_BUCKET)
        .remove(pathsToDelete);

      if (deleteError) {
        console.error('Failed to delete old quarantined files:', deleteError);
        return 0;
      }

            return oldFiles.length;
    } catch (error) {
      console.error('Error during quarantine cleanup:', error);
      return 0;
    }
  }

  // Cleanup expired rate limit entries to prevent memory leak
  static cleanupExpiredRateLimits(): number {
    const now = Date.now();
    let cleanedCount = 0;

    // Note: Deleting from a Map during iteration is safe per ECMAScript specification.
    // Map.entries() returns an iterator that handles modifications during iteration correctly.
    // This is unlike some other languages/collections where deletion during iteration causes issues.
    for (const [key, limit] of this.RATE_LIMITS.entries()) {
      // Remove entries that are older than 2x their window size
      if (now - limit.windowStart > limit.windowSize * 2) {
        this.RATE_LIMITS.delete(key);
        cleanedCount++;
      }
    }

<<<<<<< HEAD
    if (cleanedCount > 0) {
      console.log(`Cleaned up ${cleanedCount} expired rate limit entries`);
    }

=======
>>>>>>> cd56b4fe
    return cleanedCount;
  }

  // Initialize periodic cleanup
  static startCleanupScheduler() {
    // Don't start timers in test environment
    if (process.env.NODE_ENV === 'test') {
      return;
    }

    // Singleton guard: prevent multiple scheduler instances
    if (this.isSchedulerRunning) {
      console.warn('Cleanup scheduler is already running');
      return;
    }

    this.isSchedulerRunning = true;

    // Run quarantine file cleanup every 24 hours
    const quarantineTimer = setInterval(() => {
      this.cleanupQuarantinedFiles();
    }, this.CLEANUP_INTERVAL);
    this.cleanupTimers.push(quarantineTimer);

    // Run rate limit cleanup more frequently (every 5 minutes)
    const rateLimitTimer = setInterval(() => {
      this.cleanupExpiredRateLimits();
    }, 5 * 60 * 1000);
    this.cleanupTimers.push(rateLimitTimer);
<<<<<<< HEAD

    console.log('Cleanup scheduler started');
=======
>>>>>>> cd56b4fe
  }

  // Stop all cleanup timers
  static stopCleanupScheduler() {
    this.cleanupTimers.forEach(timer => clearInterval(timer));
    this.cleanupTimers = [];
    this.isSchedulerRunning = false;
<<<<<<< HEAD
    console.log('Cleanup scheduler stopped');
=======
>>>>>>> cd56b4fe
  }
}<|MERGE_RESOLUTION|>--- conflicted
+++ resolved
@@ -1,11 +1,7 @@
 // src/lib/upload-security.ts
 import { createClient } from "@/utils/supabase/server";
 import { UploadError, SecurityScanResult } from "@/types/upload";
-<<<<<<< HEAD
-import type { TablesInsert } from "@/types/supabase";
-=======
 import type { TablesInsert, Json } from "@/types/supabase";
->>>>>>> cd56b4fe
 
 export interface QuarantineFile {
   id: string;
@@ -124,12 +120,8 @@
             reason,
             threat_level: threatLevel,
             user_id: userId || null,
-<<<<<<< HEAD
-            scan_results: scanResults || null,
-=======
             // Cast SecurityScanResult to Json since it contains JSON-serializable data
             scan_results: scanResults ? (scanResults as unknown as Json) : null,
->>>>>>> cd56b4fe
             review_status: 'pending'
           });
         } catch (dbError) {
@@ -137,10 +129,6 @@
           // Continue even if logging fails
         }
 
-<<<<<<< HEAD
-        console.log(`File quarantined: ${file.name} (${threatLevel} threat)`);
-=======
->>>>>>> cd56b4fe
         return quarantinePath;
       } catch (storageError) {
         console.warn('Storage not available for quarantine, skipping:', storageError);
@@ -432,13 +420,6 @@
       }
     }
 
-<<<<<<< HEAD
-    if (cleanedCount > 0) {
-      console.log(`Cleaned up ${cleanedCount} expired rate limit entries`);
-    }
-
-=======
->>>>>>> cd56b4fe
     return cleanedCount;
   }
 
@@ -468,11 +449,6 @@
       this.cleanupExpiredRateLimits();
     }, 5 * 60 * 1000);
     this.cleanupTimers.push(rateLimitTimer);
-<<<<<<< HEAD
-
-    console.log('Cleanup scheduler started');
-=======
->>>>>>> cd56b4fe
   }
 
   // Stop all cleanup timers
@@ -480,9 +456,5 @@
     this.cleanupTimers.forEach(timer => clearInterval(timer));
     this.cleanupTimers = [];
     this.isSchedulerRunning = false;
-<<<<<<< HEAD
-    console.log('Cleanup scheduler stopped');
-=======
->>>>>>> cd56b4fe
   }
 }