--- conflicted
+++ resolved
@@ -509,11 +509,7 @@
 
       const malformedLocation = {
         ...mockLocationUpdate,
-<<<<<<< HEAD
-        coordinates: { lat: 0, lng: 0 }, // Valid coordinates but will fail validation
-=======
         coordinates: null as any, // Invalid coordinates
->>>>>>> 3e16a57e
       };
 
       const result = await updateDriverLocation('driver-123', malformedLocation);
