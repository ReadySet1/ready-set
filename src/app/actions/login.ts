// src/app/actions/login.ts

"use server";
import { cookies } from "next/headers";
import { redirect } from "next/navigation";
<<<<<<< HEAD
import { createClient } from "@/utils/supabase/server";
import { softDeleteHelpers } from "@/utils/prismaDB";
=======
import { createClient, createAdminClient } from "@/utils/supabase/server";
>>>>>>> 3e16a57e

import { UserType } from "@/types/user";

// Define protected role-specific routes (copied from routeProtection.ts to avoid circular dependency)
const PROTECTED_ROUTES: Record<string, RegExp> = {
  admin: /^\/admin(\/.*)?$/,
  super_admin: /^\/admin(\/.*)?$/,
  driver: /^\/driver(\/.*)?$/,
  helpdesk: /^\/helpdesk(\/.*)?$|^\/admin(\/.*)?$/,
  vendor: /^\/client(\/.*)?$/,
  client: /^\/client(\/.*)?$/
};

// Define default home routes for each user type
const USER_HOME_ROUTES: Record<string, string> = {
  admin: "/admin",
  super_admin: "/admin",
  driver: "/driver",
  helpdesk: "/helpdesk",
  vendor: "/client",
  client: "/client"
};

export interface FormState {
  error?: string;
  redirectTo?: string;
  success?: boolean;
  userType?: string;
  message?: string;
}

export async function login(
  prevState: FormState | null,
  formData: FormData
): Promise<FormState> {
  const startTime = Date.now();
  const requestId = `login_${Date.now()}_${Math.random().toString(36).substr(2, 9)}`;
<<<<<<< HEAD
  
  console.log(`🚀 [${requestId}] Login attempt started`);
=======

  if (process.env.NEXT_PUBLIC_LOG_LEVEL === 'debug') {
      }
>>>>>>> 3e16a57e
  
  // Use cookies() to opt out of caching
  await cookies();
  const supabase = await createClient();

    const email = formData.get("email")?.toString().toLowerCase() || "";
    const password = formData.get("password")?.toString() || "";
    const returnTo = formData.get("returnTo")?.toString();

<<<<<<< HEAD
    console.log(`🔍 [${requestId}] Login attempt for email: ${email}, returnTo: ${returnTo || 'default'}`);
=======
    if (process.env.NEXT_PUBLIC_LOG_LEVEL === 'debug') {
          }
>>>>>>> 3e16a57e

    // Enhanced input validation with specific error messages
    if (!email || !password) {
      const missingFields = [];
      if (!email) missingFields.push('email');
      if (!password) missingFields.push('password');
      
<<<<<<< HEAD
      console.log(`❌ [${requestId}] Validation failed: Missing ${missingFields.join(', ')}`);
=======
      if (process.env.NEXT_PUBLIC_LOG_LEVEL === 'debug') {
              }
>>>>>>> 3e16a57e
      return { 
        error: `Please provide ${missingFields.join(' and ')} to continue.`,
        success: false 
      };
<<<<<<< HEAD
    }

    // Email format validation
    const emailRegex = /^[^\s@]+@[^\s@]+\.[^\s@]+$/;
    if (!emailRegex.test(email)) {
      console.log(`❌ [${requestId}] Validation failed: Invalid email format`);
      return { 
        error: "Please enter a valid email address.",
        success: false 
      };
    }

    // Test connection to Supabase first
    console.log(`🔌 [${requestId}] Testing Supabase connection...`);
    try {
      const { data: connectionTest, error: connectionError } = await supabase
        .from("profiles")
        .select("count")
        .limit(1);
      
      if (connectionError) {
        console.error(`❌ [${requestId}] Supabase connection error:`, connectionError);
        return { 
          error: "Unable to connect to authentication service. Please try again later.",
          success: false 
        };
      }
      
      console.log(`✅ [${requestId}] Supabase connection test: SUCCESS`);
    } catch (testError) {
      console.error(`❌ [${requestId}] Supabase connection test failed:`, testError);
      return { 
        error: "Authentication service is temporarily unavailable. Please try again later.",
        success: false 
      };
    }

    // Attempt authentication
    console.log(`🔐 [${requestId}] Attempting authentication...`);
    const { error: authError, data: authData } = await supabase.auth.signInWithPassword({
      email,
      password,
    });

    if (authError) {
      console.log(`❌ [${requestId}] Authentication failed: ${authError.message}`);
      
      // Enhanced error handling with specific messages
      if (authError.message.includes('Invalid login credentials')) {
        // Check if user exists in profiles table for more specific error
        try {
          const { data: userData, error: profileError } = await supabase
            .from("profiles")
            .select("email, type")
            .eq("email", email)
            .maybeSingle();

          if (profileError) {
            console.error(`❌ [${requestId}] Profile lookup error:`, profileError);
          }

          if (userData) {
            console.log(`❌ [${requestId}] User exists but password is incorrect`);
            return { 
              error: "Incorrect password. Please check your password and try again, or use Magic Link for password-free sign in.",
              success: false 
            };
          } else {
            console.log(`❌ [${requestId}] User account not found`);
            return { 
              error: "Account not found. Please check your email address or sign up for a new account.",
              success: false 
            };
          }
        } catch (profileLookupError) {
          console.error(`❌ [${requestId}] Profile lookup failed:`, profileLookupError);
          return { 
            error: "Unable to verify account status. Please try again or contact support.",
            success: false 
          };
        }
      } else if (authError.message.includes('Email not confirmed')) {
        return { 
          error: "Please check your email and click the confirmation link before signing in.",
          success: false 
        };
      } else if (authError.message.includes('Too many requests')) {
        return { 
          error: "Too many login attempts. Please wait a few minutes before trying again.",
          success: false 
        };
      } else {
        // Generic error with logging for debugging
        console.error(`❌ [${requestId}] Unexpected auth error:`, authError);
        return { 
          error: "Authentication failed. Please try again or contact support if the problem persists.",
          success: false 
        };
      }
    }

    // Authentication successful - get user profile
    console.log(`✅ [${requestId}] Authentication successful, fetching user profile...`);
    const { data: { user }, error: getUserError } = await supabase.auth.getUser();
    
    if (getUserError || !user) {
      console.error(`❌ [${requestId}] Failed to get user data:`, getUserError);
      return { 
        error: "Login successful but unable to retrieve user information. Please try again.",
        success: false 
      };
    }

    // Get user type from profile
    const { data: profile, error: profileError } = await supabase
      .from("profiles")
      .select("type, email, deletedAt")
      .eq("id", user.id)
      .single();

    if (profileError) {
      console.error(`❌ [${requestId}] Error fetching user profile:`, profileError);
      return { 
        error: "Login successful but unable to determine user role. Please contact support.",
        success: false 
      };
    }

    if (!profile || !profile.type) {
      console.error(`❌ [${requestId}] No profile or profile type found for user: ${user.id}`);
      return { 
        error: "Login successful but user profile is incomplete. Please contact support.",
        success: false 
      };
    }

    // Check if user account has been soft-deleted
    if (profile.deletedAt) {
      console.log(`❌ [${requestId}] Login attempt by soft-deleted user: ${user.id}`);
      return { 
        error: "Account has been deactivated. Please contact support for assistance.",
        success: false 
      };
    }

  console.log("User profile type from DB:", profile.type);
  
=======
    }

    // Email format validation
    const emailRegex = /^[^\s@]+@[^\s@]+\.[^\s@]+$/;
    if (!emailRegex.test(email)) {
      if (process.env.NEXT_PUBLIC_LOG_LEVEL === 'debug') {
              }
      return { 
        error: "Please enter a valid email address.",
        success: false 
      };
    }

    // Test connection to Supabase first
    if (process.env.NEXT_PUBLIC_LOG_LEVEL === 'debug') {
          }
    try {
      const { data: connectionTest, error: connectionError } = await supabase
        .from("profiles")
        .select("count")
        .limit(1);
      
      if (connectionError) {
        console.error(`❌ [${requestId}] Supabase connection error:`, connectionError);
        return { 
          error: "Unable to connect to authentication service. Please try again later.",
          success: false 
        };
      }
      
      if (process.env.NEXT_PUBLIC_LOG_LEVEL === 'debug') {
              }
    } catch (testError) {
      console.error(`❌ [${requestId}] Supabase connection test failed:`, testError);
      return { 
        error: "Authentication service is temporarily unavailable. Please try again later.",
        success: false 
      };
    }

    // Attempt authentication
    if (process.env.NEXT_PUBLIC_LOG_LEVEL === 'debug') {
          }
    const { error: authError, data: authData } = await supabase.auth.signInWithPassword({
      email,
      password,
    });

    if (authError) {
      if (process.env.NEXT_PUBLIC_LOG_LEVEL === 'debug') {
              }

      // Enhanced error handling with specific messages
      if (authError.message.includes('Invalid login credentials')) {
        // Check if user exists in profiles table for more specific error
        try {
          const { data: userData, error: profileError } = await supabase
            .from("profiles")
            .select("email, type")
            .eq("email", email)
            .maybeSingle();

          if (profileError && process.env.NEXT_PUBLIC_LOG_LEVEL === 'debug') {
            console.error(`❌ [${requestId}] Profile lookup error:`, profileError);
          }

          if (userData) {
            if (process.env.NEXT_PUBLIC_LOG_LEVEL === 'debug') {
                          }
            return {
              error: "Incorrect password. Please check your password and try again, or use Magic Link for password-free sign in.",
              success: false
            };
          } else {
            if (process.env.NEXT_PUBLIC_LOG_LEVEL === 'debug') {
                          }
            return {
              error: "Account not found. Please check your email address or sign up for a new account.",
              success: false
            };
          }
        } catch (profileLookupError) {
          console.error(`❌ [${requestId}] Profile lookup failed:`, profileLookupError);
          return { 
            error: "Unable to verify account status. Please try again or contact support.",
            success: false 
          };
        }
      } else if (authError.message.includes('Email not confirmed')) {
        // Check if this user exists and if email confirmation is actually required
        try {
                    const { data: profileData, error: profileError } = await supabase
            .from("profiles")
            .select("id, email, type")
            .eq("email", email)
            .maybeSingle();

          // If user exists in profiles, they might be a legacy user from before confirmation was disabled
          if (profileData && !profileError) {
                                    
            // Try to sign up the user again with the same credentials
            // This should work since email confirmation is disabled and will create a confirmed account
                        
            let signupData, signupError;
            try {
              const result = await supabase.auth.signUp({
                email,
                password,
                options: {
                  emailRedirectTo: undefined // Disable email confirmation since it's disabled in config
                }
              });
              signupData = result.data;
              signupError = result.error;
                          } catch (signupException) {
              console.error(`💥 [${requestId}] Signup exception:`, signupException);
              signupError = signupException as any;
            }

            if (signupError) {
              console.error(`❌ [${requestId}] Re-registration failed:`, signupError);
              
              // If signup fails because user already exists, that's actually good!
              if (signupError.message.includes('User already registered')) {
                                return { 
                  error: "Your account needs activation. Please try logging in again, or contact support if the issue persists.",
                  success: false 
                };
              }
              
              return { 
                error: "Account activation failed. Please contact support or try signing up again.",
                success: false 
              };
            }

            // If signup succeeded, the user should now be confirmed and logged in
            if (signupData && signupData.user && signupData.session) {
                            
              // Continue with the normal login flow since the user is now authenticated
              const user = signupData.user;
              
              // Get user profile to determine redirect
              const { data: profile, error: newProfileError } = await supabase
                .from("profiles")
                .select("type, email")
                .eq("id", user.id)
                .single();

              if (newProfileError || !profile?.type) {
                console.error(`❌ [${requestId}] Error fetching user profile after re-registration:`, newProfileError);
                return {
                  error: "Account activated but unable to determine user role. Please contact support.",
                  success: false
                };
              }

              const userType = profile.type!.toLowerCase(); // profile.type is guaranteed to be non-null here
              // If returnTo is just "/" (root), prioritize the user's home route
              const redirectPath = (returnTo && returnTo !== "/") ? returnTo : USER_HOME_ROUTES[userType] || "/";
              
                            
              redirect(redirectPath);
            } else {
                            return { 
                error: "Account activation incomplete. Please try logging in again.",
                success: false 
              };
            }
          } else {
                        return { 
              error: "Please check your email and click the confirmation link before signing in.",
              success: false 
            };
          }
        } catch (checkError) {
          console.error(`❌ [${requestId}] Error checking user profile:`, checkError);
          return { 
            error: "Please check your email and click the confirmation link before signing in.",
            success: false 
          };
        }
      } else if (authError.message.includes('Too many requests')) {
        return { 
          error: "Too many login attempts. Please wait a few minutes before trying again.",
          success: false 
        };
      } else {
        // Generic error with logging for debugging
        console.error(`❌ [${requestId}] Unexpected auth error:`, authError);
        return { 
          error: "Authentication failed. Please try again or contact support if the problem persists.",
          success: false 
        };
      }
    }

    // Authentication successful - get user profile
        const { data: { user }, error: getUserError } = await supabase.auth.getUser();

    if (getUserError || !user) {
      console.error(`❌ [${requestId}] Failed to get user data:`, getUserError);
      return {
        error: "Login successful but unable to retrieve user information. Please try again.",
        success: false
      };
    }

    // Get user profile to determine user type
        const { data: profile, error: profileError } = await supabase
      .from("profiles")
      .select("type, email")
      .eq("id", user.id)
      .single();

    if (profileError && profileError.code !== 'PGRST116') { // PGRST116 = no rows returned
      console.error(`❌ [${requestId}] Error fetching user profile:`, profileError);
      return {
        error: "Login successful but unable to retrieve user information. Please try again.",
        success: false
      };
    }

    // Get user type from profile (or create if missing)
    let userType: string | undefined = profile?.type;

    // If no profile exists, create one with default values
    if (!profile) {
      
      try {
        // Use admin client to bypass RLS policies for profile creation
        const adminSupabase = await createAdminClient();

        // Use upsert to handle existing profiles gracefully
        const { data: newProfile, error: createError } = await adminSupabase
          .from("profiles")
          .upsert({
            id: user.id,
            email: user.email || '',
            name: user.user_metadata?.name || user.email?.split('@')[0] || 'User',
            type: 'CLIENT', // Default to CLIENT as the most common user type
            status: 'ACTIVE',
            updatedAt: new Date().toISOString()
          }, {
            onConflict: 'id'
          })
          .select("type, email")
          .single();

        if (createError) {
          console.error(`❌ [${requestId}] Error creating default profile:`, createError);
          return {
            error: "Login successful but unable to create user profile. Please contact support.",
            success: false
          };
        }

        userType = newProfile?.type || undefined;
              } catch (createProfileError) {
        console.error(`❌ [${requestId}] Exception creating default profile:`, createProfileError);
        return {
          error: "Login successful but unable to set up user account. Please contact support.",
          success: false
        };
      }
    }

    // Double-check that we have a valid profile and userType
    if (!profile && !userType) {
      console.error(`❌ [${requestId}] Profile creation failed and no existing profile found for user: ${user.id}`);
      return {
        error: "Login successful but unable to access user profile. Please contact support.",
        success: false
      };
    }

    if (!userType) {
      console.error(`❌ [${requestId}] No profile type found for user: ${user.id}`);
      return {
        error: "Login successful but user profile is incomplete. Please contact support.",
        success: false
      };
    }

  if (process.env.NEXT_PUBLIC_LOG_LEVEL === 'debug') {
      }

>>>>>>> 3e16a57e
  // Normalize the user type to lowercase for consistent handling
  const userTypeKey = userType?.toLowerCase() || 'client';

  if (process.env.NEXT_PUBLIC_LOG_LEVEL === 'debug') {
      }

  // Set immediate session data in cookies for client-side access
  const cookieStore = await cookies();

  // Set user session data that can be read immediately by client
  // Normalize userRole to match TypeScript enum (lowercase)
  const normalizedUserRole = userType ? Object.values(UserType).find(
    enumValue => enumValue.toUpperCase() === (userType as string)?.toUpperCase()
  ) || (userType as string)?.toLowerCase() : 'customer';

  const sessionData = {
    userId: user.id,
    email: user.email || '',
    userRole: normalizedUserRole,
    timestamp: Date.now()
  };

  if (process.env.NEXT_PUBLIC_LOG_LEVEL === 'debug') {
      }

  // Set session cookie with enhanced security - allow client access for hydration
  cookieStore.set('user-session-data', JSON.stringify(sessionData), {
    path: '/',
    httpOnly: false, // Allow client-side access for hydration
    secure: process.env.NODE_ENV === 'production',
    sameSite: 'lax',
    maxAge: 60 * 60 * 24 * 7, // 7 days
    // Additional security headers
    ...(process.env.NODE_ENV === 'production' && {
      domain: process.env.NEXT_PUBLIC_COOKIE_DOMAIN || undefined,
    })
  });

  // Prefetch and cache user profile data for faster client-side loading
  try {
    const { prefetchUserProfile } = await import("@/utils/supabase/client");
    // Note: This will run on server, so we manually cache the profile data
    const profileData = {
      type: normalizedUserRole,
      email: user.email || '',
      name: user.user_metadata?.name || user.email?.split('@')[0] || '',
      timestamp: Date.now()
    };
    
    // Set a server-side cache cookie that client can read immediately
    cookieStore.set(`user-profile-${user.id}`, JSON.stringify(profileData), {
      path: '/',
      httpOnly: false, // Allow client-side access
      secure: process.env.NODE_ENV === 'production',
      sameSite: 'lax',
      maxAge: 60 * 10 // 10 minutes
    });
  } catch (error) {
    console.error("Error prefetching user profile data:", error);
    // Don't fail login if prefetch fails
  }

    // Determine where to redirect the user
    let redirectPath: string;

    // If returnTo is provided and the user has access to that path, use it
    if (returnTo && returnTo !== '/') {
      // Check if the user has access to the returnTo path
      const hasAccess = PROTECTED_ROUTES[userTypeKey]?.test(returnTo);
      
      if (hasAccess) {
<<<<<<< HEAD
        console.log(`🔄 [${requestId}] Redirecting user to returnTo path: ${returnTo}`);
        redirectPath = returnTo;
      } else {
        // If user doesn't have access to returnTo path, use their default home route
        redirectPath = USER_HOME_ROUTES[userTypeKey] || "/";
        console.log(`⚠️ [${requestId}] User doesn't have access to returnTo path ${returnTo}, redirecting to default home: ${redirectPath}`);
      }
    } else {
      // Use the default home route for this user type
      redirectPath = USER_HOME_ROUTES[userTypeKey] || "/";
      console.log(`🏠 [${requestId}] No valid returnTo path provided, redirecting to default home: ${redirectPath}`);
    }

    // Calculate execution time
    const executionTime = Date.now() - startTime;
    console.log(`✅ [${requestId}] Login successful! Redirecting to: ${redirectPath} (took ${executionTime}ms)`);

    // Return success state before redirect
    const successState: FormState = {
      success: true,
      redirectTo: redirectPath,
      userType: profile.type,
      message: `Welcome back! Redirecting to your dashboard...`
    };

    // Log success metrics for monitoring BEFORE redirect
    console.log(`📊 [${requestId}] Login metrics:`, {
      email: email,
      userType: profile.type || 'unknown',
      redirectPath: redirectPath,
      executionTime: `${executionTime}ms`,
      timestamp: new Date().toISOString()
    });

    // CRITICAL: Call redirect() immediately after determining path
    // Do NOT create objects or do extensive logging after this point
    // This will throw a NEXT_REDIRECT error that Next.js handles automatically
    redirect(redirectPath);

         // This code is unreachable but satisfies TypeScript
     // The successState is not needed since redirect() handles the response
     return {
       success: true,
       redirectTo: redirectPath,
       userType: profile?.type || 'unknown',
=======
                redirectPath = returnTo;
      } else {
        // If user doesn't have access to returnTo path, use their default home route
        redirectPath = USER_HOME_ROUTES[userTypeKey] || "/";
              }
    } else {
      // Use the default home route for this user type
      redirectPath = USER_HOME_ROUTES[userTypeKey] || "/";
          }

    // Calculate execution time
    const executionTime = Date.now() - startTime;
    
    // Return success state before redirect
    const successState: FormState = {
      success: true,
      redirectTo: redirectPath,
      userType: userType,
      message: `Welcome back! Redirecting to your dashboard...`
    };

    // Log success metrics for monitoring BEFORE redirect
    
    // Store session data in a way that can be accessed by the client
    // Use a client-accessible cookie that survives the redirect
    cookieStore.set('temp-session-data', JSON.stringify(sessionData), {
      path: '/',
      httpOnly: false, // Allow client-side access
      secure: process.env.NODE_ENV === 'production',
      sameSite: 'lax',
      maxAge: 60, // Short-lived cookie, will be cleaned up by client
    });

    // IMPORTANT: Return the redirect path instead of calling redirect()
    // This ensures cookies are properly committed before the client-side redirect
    // The client will handle the actual redirect using router.push()
     return {
       success: true,
       redirectTo: redirectPath,
       userType: userType || 'unknown',
>>>>>>> 3e16a57e
       message: `Welcome back! Redirecting to your dashboard...`
     };
}

export async function signup(formData: FormData) {
  // Use cookies() to opt out of caching
  await cookies();

  // Create and await the Supabase client
  const supabase = await createClient();

  const email = formData.get("email") as string;
  const password = formData.get("password") as string;

  // Form validation
  if (!email || !password) {
    redirect("/sign-in?error=Email+and+password+are+required");
  }

  // Password strength validation (optional)
  if (password.length < 8) {
    redirect("/sign-in?error=Password+must+be+at+least+8+characters+long");
  }

  const { data, error } = await supabase.auth.signUp({
    email,
    password,
  });

  if (error) {
    redirect(`/sign-in?error=${encodeURIComponent(error.message)}`);
  }

  // Check if email confirmation is required
  const emailConfirmationRequired = !data.session;
  if (emailConfirmationRequired) {
    // Redirect to a confirmation page
    redirect("/signup-confirmation");
  } else {
    // If email confirmation is not required, redirect to home
    redirect("/");
  }
}<|MERGE_RESOLUTION|>--- conflicted
+++ resolved
@@ -3,12 +3,7 @@
 "use server";
 import { cookies } from "next/headers";
 import { redirect } from "next/navigation";
-<<<<<<< HEAD
-import { createClient } from "@/utils/supabase/server";
-import { softDeleteHelpers } from "@/utils/prismaDB";
-=======
 import { createClient, createAdminClient } from "@/utils/supabase/server";
->>>>>>> 3e16a57e
 
 import { UserType } from "@/types/user";
 
@@ -46,14 +41,9 @@
 ): Promise<FormState> {
   const startTime = Date.now();
   const requestId = `login_${Date.now()}_${Math.random().toString(36).substr(2, 9)}`;
-<<<<<<< HEAD
-  
-  console.log(`🚀 [${requestId}] Login attempt started`);
-=======
 
   if (process.env.NEXT_PUBLIC_LOG_LEVEL === 'debug') {
       }
->>>>>>> 3e16a57e
   
   // Use cookies() to opt out of caching
   await cookies();
@@ -63,12 +53,8 @@
     const password = formData.get("password")?.toString() || "";
     const returnTo = formData.get("returnTo")?.toString();
 
-<<<<<<< HEAD
-    console.log(`🔍 [${requestId}] Login attempt for email: ${email}, returnTo: ${returnTo || 'default'}`);
-=======
     if (process.env.NEXT_PUBLIC_LOG_LEVEL === 'debug') {
           }
->>>>>>> 3e16a57e
 
     // Enhanced input validation with specific error messages
     if (!email || !password) {
@@ -76,165 +62,12 @@
       if (!email) missingFields.push('email');
       if (!password) missingFields.push('password');
       
-<<<<<<< HEAD
-      console.log(`❌ [${requestId}] Validation failed: Missing ${missingFields.join(', ')}`);
-=======
       if (process.env.NEXT_PUBLIC_LOG_LEVEL === 'debug') {
               }
->>>>>>> 3e16a57e
       return { 
         error: `Please provide ${missingFields.join(' and ')} to continue.`,
         success: false 
       };
-<<<<<<< HEAD
-    }
-
-    // Email format validation
-    const emailRegex = /^[^\s@]+@[^\s@]+\.[^\s@]+$/;
-    if (!emailRegex.test(email)) {
-      console.log(`❌ [${requestId}] Validation failed: Invalid email format`);
-      return { 
-        error: "Please enter a valid email address.",
-        success: false 
-      };
-    }
-
-    // Test connection to Supabase first
-    console.log(`🔌 [${requestId}] Testing Supabase connection...`);
-    try {
-      const { data: connectionTest, error: connectionError } = await supabase
-        .from("profiles")
-        .select("count")
-        .limit(1);
-      
-      if (connectionError) {
-        console.error(`❌ [${requestId}] Supabase connection error:`, connectionError);
-        return { 
-          error: "Unable to connect to authentication service. Please try again later.",
-          success: false 
-        };
-      }
-      
-      console.log(`✅ [${requestId}] Supabase connection test: SUCCESS`);
-    } catch (testError) {
-      console.error(`❌ [${requestId}] Supabase connection test failed:`, testError);
-      return { 
-        error: "Authentication service is temporarily unavailable. Please try again later.",
-        success: false 
-      };
-    }
-
-    // Attempt authentication
-    console.log(`🔐 [${requestId}] Attempting authentication...`);
-    const { error: authError, data: authData } = await supabase.auth.signInWithPassword({
-      email,
-      password,
-    });
-
-    if (authError) {
-      console.log(`❌ [${requestId}] Authentication failed: ${authError.message}`);
-      
-      // Enhanced error handling with specific messages
-      if (authError.message.includes('Invalid login credentials')) {
-        // Check if user exists in profiles table for more specific error
-        try {
-          const { data: userData, error: profileError } = await supabase
-            .from("profiles")
-            .select("email, type")
-            .eq("email", email)
-            .maybeSingle();
-
-          if (profileError) {
-            console.error(`❌ [${requestId}] Profile lookup error:`, profileError);
-          }
-
-          if (userData) {
-            console.log(`❌ [${requestId}] User exists but password is incorrect`);
-            return { 
-              error: "Incorrect password. Please check your password and try again, or use Magic Link for password-free sign in.",
-              success: false 
-            };
-          } else {
-            console.log(`❌ [${requestId}] User account not found`);
-            return { 
-              error: "Account not found. Please check your email address or sign up for a new account.",
-              success: false 
-            };
-          }
-        } catch (profileLookupError) {
-          console.error(`❌ [${requestId}] Profile lookup failed:`, profileLookupError);
-          return { 
-            error: "Unable to verify account status. Please try again or contact support.",
-            success: false 
-          };
-        }
-      } else if (authError.message.includes('Email not confirmed')) {
-        return { 
-          error: "Please check your email and click the confirmation link before signing in.",
-          success: false 
-        };
-      } else if (authError.message.includes('Too many requests')) {
-        return { 
-          error: "Too many login attempts. Please wait a few minutes before trying again.",
-          success: false 
-        };
-      } else {
-        // Generic error with logging for debugging
-        console.error(`❌ [${requestId}] Unexpected auth error:`, authError);
-        return { 
-          error: "Authentication failed. Please try again or contact support if the problem persists.",
-          success: false 
-        };
-      }
-    }
-
-    // Authentication successful - get user profile
-    console.log(`✅ [${requestId}] Authentication successful, fetching user profile...`);
-    const { data: { user }, error: getUserError } = await supabase.auth.getUser();
-    
-    if (getUserError || !user) {
-      console.error(`❌ [${requestId}] Failed to get user data:`, getUserError);
-      return { 
-        error: "Login successful but unable to retrieve user information. Please try again.",
-        success: false 
-      };
-    }
-
-    // Get user type from profile
-    const { data: profile, error: profileError } = await supabase
-      .from("profiles")
-      .select("type, email, deletedAt")
-      .eq("id", user.id)
-      .single();
-
-    if (profileError) {
-      console.error(`❌ [${requestId}] Error fetching user profile:`, profileError);
-      return { 
-        error: "Login successful but unable to determine user role. Please contact support.",
-        success: false 
-      };
-    }
-
-    if (!profile || !profile.type) {
-      console.error(`❌ [${requestId}] No profile or profile type found for user: ${user.id}`);
-      return { 
-        error: "Login successful but user profile is incomplete. Please contact support.",
-        success: false 
-      };
-    }
-
-    // Check if user account has been soft-deleted
-    if (profile.deletedAt) {
-      console.log(`❌ [${requestId}] Login attempt by soft-deleted user: ${user.id}`);
-      return { 
-        error: "Account has been deactivated. Please contact support for assistance.",
-        success: false 
-      };
-    }
-
-  console.log("User profile type from DB:", profile.type);
-  
-=======
     }
 
     // Email format validation
@@ -522,7 +355,6 @@
   if (process.env.NEXT_PUBLIC_LOG_LEVEL === 'debug') {
       }
 
->>>>>>> 3e16a57e
   // Normalize the user type to lowercase for consistent handling
   const userTypeKey = userType?.toLowerCase() || 'client';
 
@@ -594,53 +426,6 @@
       const hasAccess = PROTECTED_ROUTES[userTypeKey]?.test(returnTo);
       
       if (hasAccess) {
-<<<<<<< HEAD
-        console.log(`🔄 [${requestId}] Redirecting user to returnTo path: ${returnTo}`);
-        redirectPath = returnTo;
-      } else {
-        // If user doesn't have access to returnTo path, use their default home route
-        redirectPath = USER_HOME_ROUTES[userTypeKey] || "/";
-        console.log(`⚠️ [${requestId}] User doesn't have access to returnTo path ${returnTo}, redirecting to default home: ${redirectPath}`);
-      }
-    } else {
-      // Use the default home route for this user type
-      redirectPath = USER_HOME_ROUTES[userTypeKey] || "/";
-      console.log(`🏠 [${requestId}] No valid returnTo path provided, redirecting to default home: ${redirectPath}`);
-    }
-
-    // Calculate execution time
-    const executionTime = Date.now() - startTime;
-    console.log(`✅ [${requestId}] Login successful! Redirecting to: ${redirectPath} (took ${executionTime}ms)`);
-
-    // Return success state before redirect
-    const successState: FormState = {
-      success: true,
-      redirectTo: redirectPath,
-      userType: profile.type,
-      message: `Welcome back! Redirecting to your dashboard...`
-    };
-
-    // Log success metrics for monitoring BEFORE redirect
-    console.log(`📊 [${requestId}] Login metrics:`, {
-      email: email,
-      userType: profile.type || 'unknown',
-      redirectPath: redirectPath,
-      executionTime: `${executionTime}ms`,
-      timestamp: new Date().toISOString()
-    });
-
-    // CRITICAL: Call redirect() immediately after determining path
-    // Do NOT create objects or do extensive logging after this point
-    // This will throw a NEXT_REDIRECT error that Next.js handles automatically
-    redirect(redirectPath);
-
-         // This code is unreachable but satisfies TypeScript
-     // The successState is not needed since redirect() handles the response
-     return {
-       success: true,
-       redirectTo: redirectPath,
-       userType: profile?.type || 'unknown',
-=======
                 redirectPath = returnTo;
       } else {
         // If user doesn't have access to returnTo path, use their default home route
@@ -681,7 +466,6 @@
        success: true,
        redirectTo: redirectPath,
        userType: userType || 'unknown',
->>>>>>> 3e16a57e
        message: `Welcome back! Redirecting to your dashboard...`
      };
 }
