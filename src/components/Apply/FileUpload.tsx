import React, { useState } from "react";
import { FileWithPath } from "react-dropzone";
// import { JobApplicationUploader } from "./JobApplicationUploader"; // Removed as it's not used and was commented out
import { UseFormRegister } from "react-hook-form";
import type { FormData } from "./types";
import { Button } from '@/components/ui/button';
import { Input } from '@/components/ui/input';
import { Label } from '@/components/ui/label';
import { FileCheck, Upload, X, Loader2 } from 'lucide-react';
import { UploadedFile } from "@/hooks/use-upload-file"; // Assuming type location
import { Progress } from "@/components/ui/progress";

interface FileUploadProps {
  name: keyof FormData;
  label: string;
  // register: UseFormRegister<FormData>; // register is passed but not used, removing
  required?: boolean;
  error?: { message?: string };
  // uploadConfig: { // uploadConfig is passed but not used directly, removing
  //   category: string;
  //   entityType: string;
  //   entityId: string;
  //   allowedFileTypes: string[];
  // };
  startUpload: (files: FileWithPath[]) => Promise<UploadedFile[]>;
  isUploading: boolean; // Using this now
  progresses?: Record<string, number>; // Using this now
  accept?: string;
  // fileId: string | null; // Replacing with UploadedFile object
  file: UploadedFile | null;
  deleteFile: (key: string) => Promise<boolean>;
}

export function FileUpload({
  label,
  required,
  // error,
  // uploadConfig,
  // onUploadComplete,
  startUpload,
  isUploading,
  progresses,
  accept = 'application/pdf',
  // fileId,
  // onFileUpload
  file,
  deleteFile,
  error // Error prop from react-hook-form if needed for field-level display
}: FileUploadProps) {
  const [fileName, setFileName] = useState<string | null>(file?.name || null);
  const progress = fileName ? progresses?.[fileName] : null;

  const handleFileChange = (e: React.ChangeEvent<HTMLInputElement>) => {
    const inputFile = e.target.files?.[0];
    if (!inputFile) return;

    // Update local state to show file name while uploading
    setFileName(inputFile.name);

    // Delegate upload to the hook
    startUpload([inputFile as FileWithPath]).catch(() => {
      // Reset filename if upload fails, rely on hook's toast for error message
      setFileName(null);
    });

    // Reset input value to allow re-uploading the same file
    e.target.value = "";
  };

  const handleRemove = async () => {
    if (!file?.key) return;
    try {
      await deleteFile(file.key);
      setFileName(null); // Clear local file name on successful delete
    } catch {
      // Error handled by hook's toast
    }
  };

  const displayFileName = file?.name || fileName;

  return (
    <div className="space-y-3">
      <Label className="text-sm font-medium text-slate-700">
        {label}
        {required && <span className="text-red-500 ml-1">*</span>}
      </Label>

      {!file && !isUploading ? (
        <div className="relative">
          <Input
            type="file"
            accept={accept}
            onChange={handleFileChange}
            disabled={isUploading}
<<<<<<< HEAD
            className="w-full h-12 cursor-pointer border-2 border-dashed border-slate-300 hover:border-amber-300 focus:border-amber-300 transition-colors rounded-xl bg-slate-50 hover:bg-amber-50 file:mr-4 file:py-2 file:px-4 file:rounded-full file:border-0 file:text-sm file:font-semibold file:bg-amber-100 file:text-amber-700 hover:file:bg-amber-200"
=======
            className="w-full h-12 cursor-pointer border-2 border-dashed border-slate-300 hover:border-yellow-400 focus:border-yellow-500 transition-colors rounded-xl bg-slate-50 hover:bg-yellow-50 file:mr-4 file:py-2 file:px-4 file:rounded-full file:border-0 file:text-sm file:font-semibold file:bg-yellow-100 file:text-yellow-700 hover:file:bg-yellow-200 py-1"
>>>>>>> a7c246a4
          />
          <div className="absolute right-3 top-1/2 -translate-y-1/2 pointer-events-none">
            <Upload className="h-5 w-5 text-slate-400" />
          </div>
        </div>
      ) : (
        <div className="flex items-center gap-3 p-4 border-2 border-slate-200 rounded-xl bg-white shadow-sm">
          <div className="flex-shrink-0">
            {isUploading && progress !== 100 ? (
              <Loader2 className="h-6 w-6 animate-spin text-amber-300" />
            ) : (
              <FileCheck className="h-6 w-6 text-green-600" />
            )}
          </div>
          
          <div className="flex-grow min-w-0 space-y-2">
            <div className="flex items-center justify-between">
              <span className="text-sm font-medium text-slate-700 truncate pr-2">
                {displayFileName ?? 'File'}
              </span>
              <Button
                variant="ghost"
                size="sm"
                className="flex-shrink-0 h-8 w-8 p-0 text-red-500 hover:text-red-700 hover:bg-red-50 rounded-lg"
                onClick={handleRemove}
                disabled={isUploading}
                aria-label="Remove file"
              >
                <X className="h-4 w-4" />
              </Button>
            </div>
            
            {isUploading && typeof progress === 'number' && progress < 100 && (
              <div className="space-y-1">
                <Progress value={progress} className="h-2 bg-slate-200" />
                <div className="flex justify-between items-center text-xs text-slate-500">
                  <span>Uploading...</span>
                  <span>{Math.round(progress)}%</span>
                </div>
              </div>
            )}
            
            {!isUploading && file && (
              <div className="flex items-center gap-2">
                <div className="w-2 h-2 bg-green-500 rounded-full"></div>
                <span className="text-xs text-green-700 font-medium">Upload complete</span>
              </div>
            )}
          </div>
        </div>
      )}

      {/* Display react-hook-form error if provided */}
      {error?.message && (
        <div className="flex items-center gap-2 text-sm text-red-600 bg-red-50 p-2 rounded-lg">
          <X className="h-4 w-4 flex-shrink-0" />
          <span>{error.message}</span>
        </div>
      )}
    </div>
  );
} <|MERGE_RESOLUTION|>--- conflicted
+++ resolved
@@ -93,11 +93,7 @@
             accept={accept}
             onChange={handleFileChange}
             disabled={isUploading}
-<<<<<<< HEAD
-            className="w-full h-12 cursor-pointer border-2 border-dashed border-slate-300 hover:border-amber-300 focus:border-amber-300 transition-colors rounded-xl bg-slate-50 hover:bg-amber-50 file:mr-4 file:py-2 file:px-4 file:rounded-full file:border-0 file:text-sm file:font-semibold file:bg-amber-100 file:text-amber-700 hover:file:bg-amber-200"
-=======
-            className="w-full h-12 cursor-pointer border-2 border-dashed border-slate-300 hover:border-yellow-400 focus:border-yellow-500 transition-colors rounded-xl bg-slate-50 hover:bg-yellow-50 file:mr-4 file:py-2 file:px-4 file:rounded-full file:border-0 file:text-sm file:font-semibold file:bg-yellow-100 file:text-yellow-700 hover:file:bg-yellow-200 py-1"
->>>>>>> a7c246a4
+            className="w-full h-12 cursor-pointer border-2 border-dashed border-slate-300 hover:border-amber-300 focus:border-amber-300 transition-colors rounded-xl bg-slate-50 hover:bg-amber-50 file:mr-4 file:py-2 file:px-4 file:rounded-full file:border-0 file:text-sm file:font-semibold file:bg-amber-100 file:text-amber-700 hover:file:bg-amber-200 py-1"
           />
           <div className="absolute right-3 top-1/2 -translate-y-1/2 pointer-events-none">
             <Upload className="h-5 w-5 text-slate-400" />
