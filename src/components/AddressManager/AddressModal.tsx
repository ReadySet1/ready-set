import React, { useState, useEffect } from "react";
import { Controller, useForm } from "react-hook-form";
import {
  Dialog,
  DialogContent,
  DialogHeader,
  DialogTitle,
  DialogDescription,
} from "@/components/ui/dialog";
import { Button } from "@/components/ui/button";
import { Input } from "@/components/ui/input";
import {
  Select,
  SelectContent,
  SelectItem,
  SelectTrigger,
  SelectValue,
} from "@/components/ui/select";
import { Label } from "@/components/ui/label";
import { Checkbox } from "@/components/ui/checkbox";
import { COUNTIES, US_STATES } from "@/components/Auth/SignUp/ui/FormData";
import { Address } from "@/types/address";
import { createClient } from "@/utils/supabase/client";
import { MapPin, Loader2 } from "lucide-react";
import AddressFormSection from "./AddressFormSection";

interface AddressModalProps {
  onAddressUpdated: () => void;
  addressToEdit: Address | null;
  isOpen: boolean;
  onClose: () => void;
}

const AddressModal: React.FC<AddressModalProps> = ({
  onAddressUpdated,
  addressToEdit,
  isOpen,
  onClose,
}) => {
  const [isSubmitting, setIsSubmitting] = useState(false);
  const { control, register, handleSubmit, setValue, reset } =
    useForm<Address>();

  useEffect(() => {
    if (addressToEdit) {
      Object.entries(addressToEdit).forEach(([key, value]) => {
        setValue(key as keyof Address, value);
      });
    } else {
      reset({
        county: "",
        isRestaurant: false,
        isShared: false,
      });
    }
  }, [addressToEdit, setValue, reset]);

  const onSubmit = async (data: Address) => {
    setIsSubmitting(true);
    try {
      const supabase = await createClient();
      const {
        data: { session },
      } = await supabase.auth.getSession();

      if (!session) {
        throw new Error("Authentication required");
      }

      const url = addressToEdit
        ? `/api/addresses?id=${addressToEdit.id}`
        : "/api/addresses";
      const method = addressToEdit ? "PUT" : "POST";

      const response = await fetch(url, {
        method: method,
        headers: {
          "Content-Type": "application/json",
          Authorization: `Bearer ${session.access_token}`,
        },
        body: JSON.stringify({
          ...data,
          county: data.county,
          isRestaurant: Boolean(data.isRestaurant),
          isShared: Boolean(data.isShared),
        }),
      });

      if (!response.ok) {
        throw new Error(
          `Failed to ${addressToEdit ? "update" : "add"} address`,
        );
      }

<<<<<<< HEAD
      const updatedAddress = await response.json();
      
=======
      await response.json();

>>>>>>> 0b3cbe4a
      reset();
      onAddressUpdated();
      onClose();
    } catch (error) {
      // Error handling - silently fail for now
      // TODO: Add proper error notification to user
    } finally {
      setIsSubmitting(false);
    }
  };

  return (
    <Dialog open={isOpen} onOpenChange={onClose}>
      <DialogContent className="max-h-[90vh] w-[95vw] max-w-2xl overflow-y-auto border bg-white shadow-lg dark:bg-gray-950">
        <DialogHeader>
          <div className="flex items-center gap-2">
            <MapPin className="h-5 w-5 text-primary" />
            <DialogTitle className="text-xl font-semibold">
              {addressToEdit ? "Edit Address" : "Add New Address"}
            </DialogTitle>
          </div>
          <DialogDescription className="text-sm text-gray-600 dark:text-gray-400">
            {addressToEdit
              ? "Update the address information below"
              : "Fill in the details to add a new address"}
          </DialogDescription>
        </DialogHeader>

        <form onSubmit={handleSubmit(onSubmit)} className="space-y-4">
          {/* Section 1: Location Details */}
          <AddressFormSection
            title="Location Details"
            description="Specify the county and a friendly name for this address"
          >
            <div className="grid gap-4 md:grid-cols-2">
              <div className="space-y-2">
                <Label htmlFor="county" className="text-sm font-medium">
                  County <span className="text-red-500">*</span>
                </Label>
                <Controller
                  name="county"
                  control={control}
                  defaultValue=""
                  render={({ field }) => (
                    <Select
                      onValueChange={field.onChange}
                      value={field.value || ""}
                    >
                      <SelectTrigger className="w-full">
                        <SelectValue placeholder="Select county" />
                      </SelectTrigger>
                      <SelectContent className="z-[1002]">
                        {COUNTIES.map((county) => (
                          <SelectItem key={county.value} value={county.value}>
                            {county.label}
                          </SelectItem>
                        ))}
                      </SelectContent>
                    </Select>
                  )}
                />
              </div>

              <div className="space-y-2">
                <Label htmlFor="name" className="text-sm font-medium">
                  Address Name
                </Label>
                <Input
                  id="name"
                  className="w-full"
                  placeholder="e.g., Home, Office"
                  {...register("name")}
                />
              </div>
            </div>
          </AddressFormSection>

          {/* Section 2: Address Information */}
          <AddressFormSection
            title="Address Information"
            description="Enter the complete street address"
          >
            <div className="space-y-4">
              <div className="space-y-2">
                <Label htmlFor="street1" className="text-sm font-medium">
                  Street Address <span className="text-red-500">*</span>
                </Label>
                <Input
                  id="street1"
                  className="w-full"
                  placeholder="123 Main St"
                  {...register("street1")}
                />
              </div>

              <div className="space-y-2">
                <Label htmlFor="street2" className="text-sm font-medium">
                  Street Address 2 <span className="text-gray-500">(Optional)</span>
                </Label>
                <Input
                  id="street2"
                  className="w-full"
                  placeholder="Apt, Suite, Unit, etc."
                  {...register("street2")}
                />
              </div>

              <div className="grid gap-4 md:grid-cols-3">
                <div className="space-y-2">
                  <Label htmlFor="city" className="text-sm font-medium">
                    City <span className="text-red-500">*</span>
                  </Label>
                  <Input
                    id="city"
                    className="w-full"
                    placeholder="San Francisco"
                    {...register("city")}
                  />
                </div>

                <div className="space-y-2">
                  <Label htmlFor="state" className="text-sm font-medium">
                    State <span className="text-red-500">*</span>
                  </Label>
                  <Controller
                    name="state"
                    control={control}
                    defaultValue=""
                    render={({ field }) => (
                      <Select
                        onValueChange={field.onChange}
                        value={field.value || ""}
                      >
                        <SelectTrigger className="w-full">
                          <SelectValue placeholder="Select state" />
                        </SelectTrigger>
                        <SelectContent className="z-[1002] max-h-[300px]">
                          {US_STATES.map((state) => (
                            <SelectItem key={state.value} value={state.value}>
                              {state.label}
                            </SelectItem>
                          ))}
                        </SelectContent>
                      </Select>
                    )}
                  />
                </div>

                <div className="space-y-2">
                  <Label htmlFor="zip" className="text-sm font-medium">
                    ZIP Code <span className="text-red-500">*</span>
                  </Label>
                  <Input
                    id="zip"
                    className="w-full"
                    placeholder="94103"
                    {...register("zip")}
                  />
                </div>
              </div>
            </div>
          </AddressFormSection>

          {/* Section 3: Additional Information */}
          <AddressFormSection
            title="Additional Information"
            description="Optional contact and parking details"
          >
            <div className="grid gap-4 md:grid-cols-2">
              <div className="space-y-2">
                <Label htmlFor="locationNumber" className="text-sm font-medium">
                  Location Phone Number
                </Label>
                <Input
                  id="locationNumber"
                  className="w-full"
                  placeholder="(555) 123-4567"
                  {...register("locationNumber")}
                />
              </div>

              <div className="space-y-2">
                <Label htmlFor="parkingLoading" className="text-sm font-medium">
                  Parking / Loading Info
                </Label>
                <Input
                  id="parkingLoading"
                  className="w-full"
                  placeholder="Loading dock at rear"
                  {...register("parkingLoading")}
                />
              </div>
            </div>
          </AddressFormSection>

          {/* Section 4: Options */}
          <AddressFormSection title="Options" description="Configure address settings">
            <div className="space-y-3">
              <div className="flex items-start space-x-3 rounded-lg border p-3">
                <Controller
                  name="isRestaurant"
                  control={control}
                  defaultValue={false}
                  render={({ field }) => (
                    <Checkbox
                      id="isRestaurant"
                      checked={field.value}
                      onCheckedChange={field.onChange}
                      className="mt-1"
                    />
                  )}
                />
                <div className="flex-1">
                  <Label
                    htmlFor="isRestaurant"
                    className="cursor-pointer text-sm font-medium"
                  >
                    Restaurant Address
                  </Label>
                  <p className="text-xs text-gray-600 dark:text-gray-400">
                    Mark this address as a restaurant location
                  </p>
                </div>
              </div>

              <div className="flex items-start space-x-3 rounded-lg border p-3">
                <Controller
                  name="isShared"
                  control={control}
                  defaultValue={false}
                  render={({ field }) => (
                    <Checkbox
                      id="isShared"
                      checked={field.value}
                      onCheckedChange={field.onChange}
                      className="mt-1"
                    />
                  )}
                />
                <div className="flex-1">
                  <Label
                    htmlFor="isShared"
                    className="cursor-pointer text-sm font-medium"
                  >
                    Shared Address
                  </Label>
                  <p className="text-xs text-gray-600 dark:text-gray-400">
                    Make this address available to all users in your organization
                  </p>
                </div>
              </div>
            </div>
          </AddressFormSection>

          {/* Sticky Footer with Action Buttons */}
          <div className="sticky bottom-0 -mx-6 -mb-6 flex justify-end gap-3 border-t bg-white px-6 py-4 dark:bg-gray-950">
            <Button
              type="button"
              variant="outline"
              onClick={onClose}
              disabled={isSubmitting}
              className="px-6"
            >
              Cancel
            </Button>
            <Button
              type="submit"
              disabled={isSubmitting}
              className="min-w-[120px] px-6"
            >
              {isSubmitting ? (
                <>
                  <Loader2 className="mr-2 h-4 w-4 animate-spin" />
                  Saving...
                </>
              ) : (
                <>{addressToEdit ? "Update" : "Save"}</>
              )}
            </Button>
          </div>
        </form>
      </DialogContent>
    </Dialog>
  );
};

export default AddressModal;<|MERGE_RESOLUTION|>--- conflicted
+++ resolved
@@ -92,13 +92,8 @@
         );
       }
 
-<<<<<<< HEAD
-      const updatedAddress = await response.json();
-      
-=======
       await response.json();
 
->>>>>>> 0b3cbe4a
       reset();
       onAddressUpdated();
       onClose();
