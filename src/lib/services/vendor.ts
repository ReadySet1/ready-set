import { prisma } from "@/lib/db/prisma";
import { createClient } from "@/utils/supabase/server";
import { getCurrentUser } from "@/lib/auth";
import { Prisma } from "@prisma/client";
import { notFound } from "next/navigation";
<<<<<<< HEAD
import { getOrdersExcludingSoftDeletedUsers } from "@/lib/soft-delete-handlers";
=======
import { withDatabaseRetry } from "@/utils/prismaDB";
>>>>>>> 3e16a57e

// Custom types for cleaner data structure
export interface OrderData {
  id: string;
  orderNumber: string;
  orderType: "catering" | "on_demand";
  status: string;
  pickupDateTime: string;
  arrivalDateTime: string;
  completeDateTime?: string | null;
  orderTotal: number;
  tip?: number;
  clientAttention?: string | null;
  pickupAddress: {
    id: string;
    street1: string;
    street2?: string | null;
    city: string;
    state: string;
    zip: string;
  };
  deliveryAddress: {
    id: string;
    street1: string;
    street2?: string | null;
    city: string;
    state: string;
    zip: string;
  };
}

export interface UserOrderMetrics {
  activeOrders: number;
  completedOrders: number;
  cancelledOrders: number;
  pendingOrders: number;
  totalRevenue: number;
  orderGrowth: number;
}

// Helper function to get the current authenticated user's ID
export async function getCurrentUserId() {
  const user = await getCurrentUser();
  if (!user?.email) {
    return null;
  }

  return await withDatabaseRetry(async () => {
    const profile = await prisma.profile.findUnique({
      where: { email: user.email },
      select: { id: true, type: true }
    });

    return profile ? profile.id : null;
  });
}

export async function checkOrderAccess() {
  const user = await getCurrentUser();
  if (!user?.email) {
    return false;
  }

  return await withDatabaseRetry(async () => {
    const profile = await prisma.profile.findUnique({
      where: { email: user.email },
      select: { id: true, type: true }
    });

    if (!profile) {
      return false;
    }

    // Allow access to users with VENDOR type or users who have orders
    if (profile.type === 'VENDOR') {
      return true;
    }

    // Check if user has any orders (catering or on-demand)
    const [cateringCount, onDemandCount] = await Promise.all([
      prisma.cateringRequest.count({
        where: { userId: profile.id, deletedAt: null }
      }),
      prisma.onDemand.count({
        where: { userId: profile.id, deletedAt: null }
      })
    ]);

    return (cateringCount + onDemandCount) > 0;
  });
}

// Check if current user has vendor access
export async function checkVendorAccess(): Promise<boolean> {
  try {
    const userId = await getCurrentUserId();
    if (!userId) {
      return false;
    }
    
    // Check if user has any orders (basic vendor access check)
    const result = await getUserOrders(1, 1);
    return result.orders.length > 0;
  } catch (error) {
    console.error('Error checking vendor access:', error);
    return false;
  }
}

// Get vendor orders (alias for getUserOrders for backward compatibility)
export async function getVendorOrders(limit = 10, page = 1) {
  return getUserOrders(limit, page);
}

// Get user's orders
export async function getUserOrders(limit = 10, page = 1) {
  const userId = await getCurrentUserId();
  if (!userId) {
    throw new Error("Unauthorized");
  }

  return await withDatabaseRetry(async () => {
    // Calculate offset for pagination
    const offset = (page - 1) * limit;

    // Fetch more records than needed to properly sort and paginate
    const fetchLimit = Math.max(limit * 10, 50); // Fetch more to ensure proper sorting

<<<<<<< HEAD
  // Fetch catering requests (excluding soft-deleted users)
  const cateringRequests = await getOrdersExcludingSoftDeletedUsers('catering', {
    userId: userId
  });

  // Fetch on-demand requests (excluding soft-deleted users)
  const onDemandRequests = await getOrdersExcludingSoftDeletedUsers('ondemand', {
    userId: userId
  });
=======
    // Fetch catering requests with database retry to handle connection issues
    const cateringRequests = await withDatabaseRetry(async () => {
      return await prisma.cateringRequest.findMany({
      where: {
        userId: userId
      },
      include: {
        pickupAddress: {
          select: {
            id: true,
            name: true,
            street1: true,
            street2: true,
            city: true,
            state: true,
            zip: true,
            county: true,
            isRestaurant: true,
            isShared: true,
            locationNumber: true,
            parkingLoading: true,
            latitude: true,
            longitude: true,
            // Exclude createdAt, updatedAt, deletedAt to avoid conversion issues
          }
        },
        deliveryAddress: {
          select: {
            id: true,
            name: true,
            street1: true,
            street2: true,
            city: true,
            state: true,
            zip: true,
            county: true,
            isRestaurant: true,
            isShared: true,
            locationNumber: true,
            parkingLoading: true,
            latitude: true,
            longitude: true,
            // Exclude createdAt, updatedAt, deletedAt to avoid conversion issues
          }
        },
      },
      orderBy: { pickupDateTime: 'desc' },
      take: fetchLimit
      });
    });

    // Fetch on-demand requests with database retry to handle connection issues
    const onDemandRequests = await withDatabaseRetry(async () => {
      return await prisma.onDemand.findMany({
      where: {
        userId: userId
      },
      include: {
        pickupAddress: {
          select: {
            id: true,
            name: true,
            street1: true,
            street2: true,
            city: true,
            state: true,
            zip: true,
            county: true,
            isRestaurant: true,
            isShared: true,
            locationNumber: true,
            parkingLoading: true,
            latitude: true,
            longitude: true,
            // Exclude createdAt, updatedAt, deletedAt to avoid conversion issues
          }
        },
        deliveryAddress: {
          select: {
            id: true,
            name: true,
            street1: true,
            street2: true,
            city: true,
            state: true,
            zip: true,
            county: true,
            isRestaurant: true,
            isShared: true,
            locationNumber: true,
            parkingLoading: true,
            latitude: true,
            longitude: true,
            // Exclude createdAt, updatedAt, deletedAt to avoid conversion issues
          }
        },
      },
      orderBy: { pickupDateTime: 'desc' },
      take: fetchLimit
      });
    });

    // Transform the data to a unified format
    const cateringOrders: OrderData[] = cateringRequests.map((order: any) => ({
      id: order.id,
      orderNumber: order.orderNumber,
      orderType: "catering",
      status: order.status,
      pickupDateTime: order.pickupDateTime?.toISOString() || new Date().toISOString(),
      arrivalDateTime: order.arrivalDateTime?.toISOString() || "",
      completeDateTime: order.completeDateTime?.toISOString() || null,
      orderTotal: Number(order.orderTotal) || 0,
      tip: Number(order.tip) || 0,
      clientAttention: order.clientAttention,
      pickupAddress: {
        id: order.pickupAddress.id,
        street1: order.pickupAddress.street1,
        street2: order.pickupAddress.street2,
        city: order.pickupAddress.city,
        state: order.pickupAddress.state,
        zip: order.pickupAddress.zip
      },
      deliveryAddress: {
        id: order.deliveryAddress.id,
        street1: order.deliveryAddress.street1,
        street2: order.deliveryAddress.street2,
        city: order.deliveryAddress.city,
        state: order.deliveryAddress.state,
        zip: order.deliveryAddress.zip
      }
    }));

    const onDemandOrders: OrderData[] = onDemandRequests.map((order: any) => ({
      id: order.id,
      orderNumber: order.orderNumber,
      orderType: "on_demand",
      status: order.status,
      pickupDateTime: order.pickupDateTime?.toISOString() || new Date().toISOString(),
      arrivalDateTime: order.arrivalDateTime?.toISOString() || "",
      completeDateTime: order.completeDateTime?.toISOString() || null,
      orderTotal: Number(order.orderTotal) || 0,
      tip: Number(order.tip) || 0,
      clientAttention: order.clientAttention,
      pickupAddress: {
        id: order.pickupAddress.id,
        street1: order.pickupAddress.street1,
        street2: order.pickupAddress.street2,
        city: order.pickupAddress.city,
        state: order.pickupAddress.state,
        zip: order.pickupAddress.zip
      },
      deliveryAddress: {
        id: order.deliveryAddress.id,
        street1: order.deliveryAddress.street1,
        street2: order.deliveryAddress.street2,
        city: order.deliveryAddress.city,
        state: order.deliveryAddress.state,
        zip: order.deliveryAddress.zip
      }
    }));
>>>>>>> 3e16a57e

    // Combine and sort all orders by pickup date
    const allOrders = [...cateringOrders, ...onDemandOrders]
      .sort((a, b) => new Date(b.pickupDateTime).getTime() - new Date(a.pickupDateTime).getTime());

    // Get one extra order to check if there are more pages
    const requestedOrders = allOrders.slice(offset, offset + limit + 1);
    
    // Return the requested number of orders and hasMore flag
    return {
      orders: requestedOrders.slice(0, limit),
      hasMore: requestedOrders.length > limit,
      total: allOrders.length
    };
  });
}

// Get user order metrics
export async function getUserOrderMetrics() {
  const userId = await getCurrentUserId();
  if (!userId) {
    throw new Error("Unauthorized");
  }

  return await withDatabaseRetry(async () => {
    // Count active catering orders (ACTIVE, ASSIGNED, IN_PROGRESS, CONFIRMED)
    const activeCateringCount = await prisma.cateringRequest.count({
      where: {
        userId: userId,
        status: { in: ["ACTIVE", "ASSIGNED", "IN_PROGRESS", "CONFIRMED"] }
      }
    });

    // Count active on-demand orders (ACTIVE, ASSIGNED, IN_PROGRESS, CONFIRMED)
    const activeOnDemandCount = await prisma.onDemand.count({
      where: {
        userId: userId,
        status: { in: ["ACTIVE", "ASSIGNED", "IN_PROGRESS", "CONFIRMED"] }
      }
    });

    // Count completed catering orders
    const completedCateringCount = await prisma.cateringRequest.count({
      where: {
        userId: userId,
        status: "COMPLETED"
      }
    });

    // Count completed on-demand orders
    const completedOnDemandCount = await prisma.onDemand.count({
      where: {
        userId: userId,
        status: "COMPLETED"
      }
    });

    // Count cancelled catering orders
    const cancelledCateringCount = await prisma.cateringRequest.count({
      where: {
        userId: userId,
        status: "CANCELLED"
      }
    });

    // Count cancelled on-demand orders
    const cancelledOnDemandCount = await prisma.onDemand.count({
      where: {
        userId: userId,
        status: "CANCELLED"
      }
    });

    // Count pending catering orders
    const pendingCateringCount = await prisma.cateringRequest.count({
      where: {
        userId: userId,
        status: "PENDING"
      }
    });

    // Count pending on-demand orders
    const pendingOnDemandCount = await prisma.onDemand.count({
      where: {
        userId: userId,
        status: "PENDING"
      }
    });

    // Calculate total revenue from catering orders
    const cateringRevenue = await prisma.cateringRequest.aggregate({
      where: {
        userId: userId,
        status: "COMPLETED"
      },
      _sum: {
        orderTotal: true,
        tip: true
      }
    });

    // Calculate total revenue from on-demand orders
    const onDemandRevenue = await prisma.onDemand.aggregate({
      where: {
        userId: userId,
        status: "COMPLETED"
      },
      _sum: {
        orderTotal: true,
        tip: true
      }
    });

    const totalRevenue = 
      Number(cateringRevenue._sum.orderTotal || 0) + 
      Number(cateringRevenue._sum.tip || 0) +
      Number(onDemandRevenue._sum.orderTotal || 0) + 
      Number(onDemandRevenue._sum.tip || 0);

    // Calculate order growth (simplified - comparing last 30 days vs previous 30 days)
    const thirtyDaysAgo = new Date();
    thirtyDaysAgo.setDate(thirtyDaysAgo.getDate() - 30);

    const sixtyDaysAgo = new Date();
    sixtyDaysAgo.setDate(sixtyDaysAgo.getDate() - 60);

    const recentOrders = await prisma.cateringRequest.count({
      where: {
        userId: userId,
        createdAt: {
          gte: thirtyDaysAgo
        }
      }
    }) + await prisma.onDemand.count({
      where: {
        userId: userId,
        createdAt: {
          gte: thirtyDaysAgo
        }
      }
    });

    const previousOrders = await prisma.cateringRequest.count({
      where: {
        userId: userId,
        createdAt: {
          gte: sixtyDaysAgo,
          lt: thirtyDaysAgo
        }
      }
    }) + await prisma.onDemand.count({
      where: {
        userId: userId,
        createdAt: {
          gte: sixtyDaysAgo,
          lt: thirtyDaysAgo
        }
      }
    });

    const orderGrowth = previousOrders > 0 
      ? ((recentOrders - previousOrders) / previousOrders) * 100 
      : 0;

    return {
      activeOrders: activeCateringCount + activeOnDemandCount,
      completedOrders: completedCateringCount + completedOnDemandCount,
      cancelledOrders: cancelledCateringCount + cancelledOnDemandCount,
      pendingOrders: pendingCateringCount + pendingOnDemandCount,
      totalRevenue,
      orderGrowth
    };
  });
}

// Get order by order number
export async function getOrderByNumber(orderNumber: string) {
  const userId = await getCurrentUserId();
  if (!userId) {
    throw new Error("Unauthorized");
  }

  // Try to find it in catering requests first
  const cateringRequest = await prisma.cateringRequest.findFirst({
    where: {
      orderNumber: orderNumber,
      userId: userId
    },
    include: {
      pickupAddress: true,
      deliveryAddress: true,
    }
  });

  if (cateringRequest) {
    return {
      id: cateringRequest.id,
      orderNumber: cateringRequest.orderNumber,
      orderType: "catering",
      status: cateringRequest.status,
      pickupDateTime: cateringRequest.pickupDateTime?.toISOString() || "",
      arrivalDateTime: cateringRequest.arrivalDateTime?.toISOString() || "",
      completeDateTime: cateringRequest.completeDateTime?.toISOString() || null,
      orderTotal: Number(cateringRequest.orderTotal) || 0,
      tip: Number(cateringRequest.tip) || 0,
      clientAttention: cateringRequest.clientAttention,
      pickupAddress: {
        id: cateringRequest.pickupAddress.id,
        street1: cateringRequest.pickupAddress.street1,
        street2: cateringRequest.pickupAddress.street2,
        city: cateringRequest.pickupAddress.city,
        state: cateringRequest.pickupAddress.state,
        zip: cateringRequest.pickupAddress.zip
      },
      deliveryAddress: {
        id: cateringRequest.deliveryAddress.id,
        street1: cateringRequest.deliveryAddress.street1,
        street2: cateringRequest.deliveryAddress.street2,
        city: cateringRequest.deliveryAddress.city,
        state: cateringRequest.deliveryAddress.state,
        zip: cateringRequest.deliveryAddress.zip
      }
    };
  }

  // Try to find it in on-demand requests
  const onDemandRequest = await prisma.onDemand.findFirst({
    where: {
      orderNumber: orderNumber,
      userId: userId
    },
    include: {
      pickupAddress: true,
      deliveryAddress: true,
    }
  });

  if (onDemandRequest) {
    return {
      id: onDemandRequest.id,
      orderNumber: onDemandRequest.orderNumber,
      orderType: "on_demand",
      status: onDemandRequest.status,
      pickupDateTime: onDemandRequest.pickupDateTime?.toISOString() || "",
      arrivalDateTime: onDemandRequest.arrivalDateTime?.toISOString() || "",
      completeDateTime: onDemandRequest.completeDateTime?.toISOString() || null,
      orderTotal: Number(onDemandRequest.orderTotal) || 0,
      tip: Number(onDemandRequest.tip) || 0,
      clientAttention: onDemandRequest.clientAttention,
      pickupAddress: {
        id: onDemandRequest.pickupAddress.id,
        street1: onDemandRequest.pickupAddress.street1,
        street2: onDemandRequest.pickupAddress.street2,
        city: onDemandRequest.pickupAddress.city,
        state: onDemandRequest.pickupAddress.state,
        zip: onDemandRequest.pickupAddress.zip
      },
      deliveryAddress: {
        id: onDemandRequest.deliveryAddress.id,
        street1: onDemandRequest.deliveryAddress.street1,
        street2: onDemandRequest.deliveryAddress.street2,
        city: onDemandRequest.deliveryAddress.city,
        state: onDemandRequest.deliveryAddress.state,
        zip: onDemandRequest.deliveryAddress.zip
      }
    };
  }

  return null;
} <|MERGE_RESOLUTION|>--- conflicted
+++ resolved
@@ -3,11 +3,7 @@
 import { getCurrentUser } from "@/lib/auth";
 import { Prisma } from "@prisma/client";
 import { notFound } from "next/navigation";
-<<<<<<< HEAD
-import { getOrdersExcludingSoftDeletedUsers } from "@/lib/soft-delete-handlers";
-=======
 import { withDatabaseRetry } from "@/utils/prismaDB";
->>>>>>> 3e16a57e
 
 // Custom types for cleaner data structure
 export interface OrderData {
@@ -136,17 +132,6 @@
     // Fetch more records than needed to properly sort and paginate
     const fetchLimit = Math.max(limit * 10, 50); // Fetch more to ensure proper sorting
 
-<<<<<<< HEAD
-  // Fetch catering requests (excluding soft-deleted users)
-  const cateringRequests = await getOrdersExcludingSoftDeletedUsers('catering', {
-    userId: userId
-  });
-
-  // Fetch on-demand requests (excluding soft-deleted users)
-  const onDemandRequests = await getOrdersExcludingSoftDeletedUsers('ondemand', {
-    userId: userId
-  });
-=======
     // Fetch catering requests with database retry to handle connection issues
     const cateringRequests = await withDatabaseRetry(async () => {
       return await prisma.cateringRequest.findMany({
@@ -307,7 +292,6 @@
         zip: order.deliveryAddress.zip
       }
     }));
->>>>>>> 3e16a57e
 
     // Combine and sort all orders by pickup date
     const allOrders = [...cateringOrders, ...onDemandOrders]
