--- conflicted
+++ resolved
@@ -5,9 +5,7 @@
 import { prisma } from "@/lib/db/prisma";
 import { CateringNeedHost } from "@/types/order";
 import { localTimeToUtc } from "@/lib/utils/timezone";
-<<<<<<< HEAD
 import { validateUserNotSoftDeleted } from "@/lib/soft-delete-handlers";
-=======
 import { randomUUID } from "crypto";
 import { Resend } from "resend";
 import { generateUnifiedEmailTemplate, generateDetailsTable, BRAND_COLORS } from "@/utils/email-templates";
@@ -112,7 +110,6 @@
     return false;
   }
 };
->>>>>>> 3e16a57e
 
 // Validates and processes a catering request submission
 export async function POST(request: NextRequest) {
