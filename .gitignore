--- conflicted
+++ resolved
@@ -15,10 +15,7 @@
 /test-results/
 /e2e/.auth/
 .playwright-mcp
-<<<<<<< HEAD
-=======
 *.lcov
->>>>>>> a7c246a4
 
 # Next.js
 /.next/
