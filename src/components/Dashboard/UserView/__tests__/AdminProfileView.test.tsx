import React from "react";
import { render, screen, waitFor, act } from "@testing-library/react";
import userEvent from "@testing-library/user-event";
import { vi, describe, it, expect, beforeEach } from "vitest";
import AdminProfileView from "../AdminProfileView";
import { UserFormValues } from "../types";

// Mock the router
const mockPush = vi.fn();
vi.mock("next/navigation", () => ({
  useRouter: () => ({
    push: mockPush,
  }),
  useSearchParams: () => ({
    get: vi.fn().mockReturnValue("test-user-id"),
  }),
}));

// Mock the UserContext
vi.mock("@/contexts/UserContext", () => ({
  useUser: () => ({
    session: { access_token: "mock-token" },
    user: { id: "current-user-id" },
  }),
}));

// Mock the useUserForm hook
const mockUseUserForm = vi.fn();
vi.mock("../hooks/useUserForm", () => ({
  useUserForm: mockUseUserForm,
}));

// Mock Supabase client
vi.mock("@/utils/supabase/client", () => ({
  createClient: vi.fn(() => ({
    auth: {
      getSession: vi.fn().mockResolvedValue({
        data: { session: { access_token: "mock-token" } },
        error: null,
      }),
    },
  })),
}));

<<<<<<< HEAD
describe("AdminProfileView - No Redirect Behavior", () => {
  const mockUserData: UserFormValues = {
    id: "test-user-id",
    displayName: "Test User",
    name: "Test User",
    contact_name: "Test Contact",
    email: "test@example.com",
    contact_number: "123-456-7890",
    type: "vendor",
    status: "active",
    company_name: "Test Company",
    street1: "123 Test St",
    city: "Test City",
    state: "TS",
    zip: "12345",
    countiesServed: ["Alameda"],
=======
describe('AdminProfileView - No Redirect Behavior', () => {
  const TEST_USER_ID = 'test-user-id';
  
  const mockUserData: UserFormValues = {
    id: TEST_USER_ID,
    displayName: 'Test User',
    name: 'Test User',
    contact_name: 'Test Contact',
    email: 'test@example.com',
    contact_number: '123-456-7890',
    type: 'vendor',
    status: 'active',
    company_name: 'Test Company',
    street1: '123 Test St',
    city: 'Test City',
    state: 'TS',
    zip: '12345',
    countiesServed: ['Alameda'],
>>>>>>> a753f681
    counties: [],
    timeNeeded: ["Lunch"],
    cateringBrokerage: ["Grubhub"],
    provisions: ["Utensils"],
    headCount: 50,
    frequency: "1-5 per week",
    website: "https://test.com",
    location_number: "1",
    parking_loading: "Loading dock",
    sideNotes: "Test notes",
  };

  const mockFormMethods = {
    register: vi.fn(),
    handleSubmit: vi.fn(),
    setValue: vi.fn(),
    watch: vi.fn(),
    watchedValues: mockUserData,
    hasUnsavedChanges: false,
    onSubmit: vi.fn(),
    formState: { errors: {} },
    control: {},
    reset: vi.fn(),
  };

  beforeEach(() => {
    vi.clearAllMocks();
    mockUseUserForm.mockReturnValue(mockFormMethods);
  });

<<<<<<< HEAD
  it("should call useUserForm without redirect callback", () => {
    render(<AdminProfileView userId="test-user-id" />);
=======
  it('should call useUserForm without redirect callback', () => {
    render(<AdminProfileView userId={TEST_USER_ID} />);
>>>>>>> a753f681

    // Verify that useUserForm was called with only userId and fetchUser
    // No third parameter (onSaveSuccess callback) should be passed
    expect(mockUseUserForm).toHaveBeenCalledWith(
<<<<<<< HEAD
      "test-user-id",
      expect.any(Function),
=======
      TEST_USER_ID,
      expect.any(Function)
>>>>>>> a753f681
      // Note: no third parameter means no redirect callback
    );

    // Ensure it was called with exactly 2 arguments (not 3)
    expect(mockUseUserForm).toHaveBeenCalledTimes(1);
    expect(mockUseUserForm.mock.calls[0]).toHaveLength(2);
  });

<<<<<<< HEAD
  it("should stay on form page after save (no redirect)", async () => {
    render(<AdminProfileView userId="test-user-id" />);
=======
  it('should stay on form page after save (no redirect)', async () => {
    render(<AdminProfileView userId={TEST_USER_ID} />);
>>>>>>> a753f681

    // Simulate successful save by calling the onSubmit function
    await act(async () => {
      mockFormMethods.onSubmit(mockUserData);
    });

    // Verify NO redirect to users list happened
    expect(mockPush).not.toHaveBeenCalled();
  });
});<|MERGE_RESOLUTION|>--- conflicted
+++ resolved
@@ -42,10 +42,11 @@
   })),
 }));
 
-<<<<<<< HEAD
 describe("AdminProfileView - No Redirect Behavior", () => {
+  const TEST_USER_ID = "test-user-id";
+
   const mockUserData: UserFormValues = {
-    id: "test-user-id",
+    id: TEST_USER_ID,
     displayName: "Test User",
     name: "Test User",
     contact_name: "Test Contact",
@@ -59,26 +60,6 @@
     state: "TS",
     zip: "12345",
     countiesServed: ["Alameda"],
-=======
-describe('AdminProfileView - No Redirect Behavior', () => {
-  const TEST_USER_ID = 'test-user-id';
-  
-  const mockUserData: UserFormValues = {
-    id: TEST_USER_ID,
-    displayName: 'Test User',
-    name: 'Test User',
-    contact_name: 'Test Contact',
-    email: 'test@example.com',
-    contact_number: '123-456-7890',
-    type: 'vendor',
-    status: 'active',
-    company_name: 'Test Company',
-    street1: '123 Test St',
-    city: 'Test City',
-    state: 'TS',
-    zip: '12345',
-    countiesServed: ['Alameda'],
->>>>>>> a753f681
     counties: [],
     timeNeeded: ["Lunch"],
     cateringBrokerage: ["Grubhub"],
@@ -109,24 +90,14 @@
     mockUseUserForm.mockReturnValue(mockFormMethods);
   });
 
-<<<<<<< HEAD
   it("should call useUserForm without redirect callback", () => {
-    render(<AdminProfileView userId="test-user-id" />);
-=======
-  it('should call useUserForm without redirect callback', () => {
     render(<AdminProfileView userId={TEST_USER_ID} />);
->>>>>>> a753f681
 
     // Verify that useUserForm was called with only userId and fetchUser
     // No third parameter (onSaveSuccess callback) should be passed
     expect(mockUseUserForm).toHaveBeenCalledWith(
-<<<<<<< HEAD
-      "test-user-id",
+      TEST_USER_ID,
       expect.any(Function),
-=======
-      TEST_USER_ID,
-      expect.any(Function)
->>>>>>> a753f681
       // Note: no third parameter means no redirect callback
     );
 
@@ -135,13 +106,8 @@
     expect(mockUseUserForm.mock.calls[0]).toHaveLength(2);
   });
 
-<<<<<<< HEAD
   it("should stay on form page after save (no redirect)", async () => {
-    render(<AdminProfileView userId="test-user-id" />);
-=======
-  it('should stay on form page after save (no redirect)', async () => {
     render(<AdminProfileView userId={TEST_USER_ID} />);
->>>>>>> a753f681
 
     // Simulate successful save by calling the onSubmit function
     await act(async () => {
