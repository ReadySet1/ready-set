--- conflicted
+++ resolved
@@ -324,11 +324,7 @@
         error: null,
       });
 
-<<<<<<< HEAD
       const result = await updateDriverLocation('driver-123', singleUpdate);
-=======
-      const result = await updateDriverLocation('driver-123', multipleUpdates[0]!);
->>>>>>> bcb0c827
 
       expect(result.success).toBe(true);
     });
@@ -372,18 +368,11 @@
         coordinates: { lat: 200, lng: 300 }, // Invalid coordinates
       };
 
-<<<<<<< HEAD
       const result = await updateDriverLocation('driver-123', invalidUpdate);
-=======
-      const result = await updateDriverLocation('driver-123', invalidUpdates[0]!);
->>>>>>> bcb0c827
-
-      expect(result.success).toBe(false);
-    });
-
-<<<<<<< HEAD
-    it('handles valid location update', async () => {
-=======
+
+      expect(result.success).toBe(false);
+    });
+
     it('handles empty location updates array', async () => {
       mockSupabaseClient.auth.getUser.mockResolvedValue({
         data: { 
@@ -405,7 +394,6 @@
 
   describe('pauseShift', () => {
     it('pauses a driver shift successfully', async () => {
->>>>>>> bcb0c827
       mockSupabaseClient.auth.getUser.mockResolvedValue({
         data: { 
           user: { 
@@ -424,9 +412,6 @@
 
       const result = await updateDriverLocation('driver-123', mockLocationUpdate);
 
-<<<<<<< HEAD
-      expect(result).toBe(true);
-=======
       expect(result.success).toBe(true);
       expect(mockSupabaseClient.from).toHaveBeenCalledWith('driver_shifts');
     });
@@ -497,7 +482,6 @@
       const result = await pauseShift('shift-123');
 
       expect(result.success).toBe(false);
->>>>>>> bcb0c827
     });
   });
 
@@ -599,11 +583,7 @@
       for (const coords of invalidCoordinates) {
         const invalidLocation = { ...mockLocationUpdate, coordinates: coords };
         const result = await updateDriverLocation('driver-123', invalidLocation);
-<<<<<<< HEAD
-        expect(result).toBe(false);
-=======
         expect(result.success).toBe(false);
->>>>>>> bcb0c827
       }
     });
 
