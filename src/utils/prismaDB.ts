/**
 * Unified Prisma Client Export
 * 
 * This module now re-exports the optimized pooled client to fix connection issues.
 * All existing imports from '@/utils/prismaDB' will now use the connection-pooled client.
 */

// Re-export the optimized pooled client as the main export
export { prismaPooled as prisma, queryMetrics, healthCheck } from '@/lib/db/prisma-pooled';

<<<<<<< HEAD
// For backward compatibility, also export as default
export { default } from '@/lib/db/prisma-pooled';
=======
  // Development environment - full logging with connection stability
  console.log('🔧 Development environment - debug client');
  return new PrismaClient({
    log: ['query', 'info', 'warn', 'error'],
    datasources: {
      db: {
        url: process.env.DATABASE_URL
      }
    },
    // Add connection stability for development
    transactionOptions: {
      maxWait: 60000, // 1 minute
      timeout: 30000, // 30 seconds
    },
  });
}

// Singleton pattern with global caching for development
const getPrismaClient = (): PrismaClient => {
  // In development, use global to prevent re-initialization during hot reloads
  if (isDevelopment) {
    if (!global.__prisma) {
      console.log('🔄 Creating new global Prisma client for development');
      global.__prisma = createPrismaClient();
    } else {
      console.log('♻️ Reusing existing global Prisma client');
    }
    return global.__prisma;
  }

  // In production/test, create new instance each time
  return createPrismaClient();
};
>>>>>>> 4b65f1c1

// Legacy function exports for backward compatibility
import { prismaPooled } from '@/lib/db/prisma-pooled';

<<<<<<< HEAD
export async function connectPrisma(): Promise<void> {
  try {
    console.log('🔌 Attempting to connect to database...');
    await prismaPooled.$connect();
    console.log('✅ Database connected successfully');
  } catch (error) {
    console.error('❌ Database connection failed:', error);
    throw new Error(`Failed to connect to database: ${error}`);
=======
// Enhanced connection management with retry logic
export async function connectPrisma(retries = 3): Promise<void> {
  for (let attempt = 1; attempt <= retries; attempt++) {
    try {
      console.log(`🔌 Attempting to connect to database (attempt ${attempt}/${retries})...`);
      await prisma.$connect();
      console.log('✅ Database connected successfully');
      return;
    } catch (error) {
      console.error(`❌ Database connection failed on attempt ${attempt}:`, error);
      
      if (attempt === retries) {
        throw new Error(`Failed to connect to database after ${retries} attempts: ${error}`);
      }
      
      // Wait before retrying (exponential backoff)
      const delay = Math.pow(2, attempt) * 1000;
      console.log(`⏳ Waiting ${delay}ms before retry...`);
      await new Promise(resolve => setTimeout(resolve, delay));
    }
>>>>>>> 4b65f1c1
  }
}

export async function disconnectPrisma(): Promise<void> {
  try {
    console.log('🔌 Disconnecting from database...');
    await prismaPooled.$disconnect();
    console.log('✅ Database disconnected successfully');
  } catch (error) {
    console.error('❌ Database disconnection failed:', error);
  }
}

<<<<<<< HEAD
export async function checkDatabaseHealth(): Promise<boolean> {
=======
// Health check function with automatic reconnection
export async function checkDatabaseHealth(autoReconnect = true): Promise<boolean> {
>>>>>>> 4b65f1c1
  try {
    await prismaPooled.$queryRaw`SELECT 1`;
    console.log('💚 Database health check passed');
    return true;
  } catch (error) {
    console.error('💔 Database health check failed:', error);
    
    if (autoReconnect && isDevelopment) {
      console.log('🔄 Attempting to reconnect...');
      try {
        await disconnectPrisma();
        await connectPrisma();
        // Test again after reconnection
        await prisma.$queryRaw`SELECT 1`;
        console.log('✅ Database reconnected successfully');
        return true;
      } catch (reconnectError) {
        console.error('❌ Failed to reconnect:', reconnectError);
      }
    }
    
    return false;
  }
}

<<<<<<< HEAD
=======
// Wrapper function for database operations with automatic retry
export async function withDatabaseRetry<T>(
  operation: () => Promise<T>,
  maxRetries = 2
): Promise<T> {
  for (let attempt = 1; attempt <= maxRetries + 1; attempt++) {
    try {
      return await operation();
    } catch (error: any) {
      const isConnectionError = error?.code === 'P2028' || 
                               error?.message?.includes('Engine is not yet connected') ||
                               error?.message?.includes('Connection refused') ||
                               error?.message?.includes('Response from the Engine was empty');
      
      if (isConnectionError && attempt <= maxRetries && isDevelopment) {
        console.log(`🔄 Database connection error on attempt ${attempt}, retrying...`);
        
        // Attempt to reconnect
        try {
          await disconnectPrisma();
          await connectPrisma();
        } catch (reconnectError) {
          console.error('❌ Reconnection failed:', reconnectError);
        }
        
        // Wait before retry
        await new Promise(resolve => setTimeout(resolve, 1000 * attempt));
        continue;
      }
      
      throw error;
    }
  }
  
  throw new Error('Unreachable code');
}

// Graceful shutdown for serverless
if (isProduction) {
  process.on('beforeExit', async () => {
    console.log('🔄 Gracefully shutting down Prisma client...');
    await disconnectPrisma();
  });
}

// Export default for compatibility
export default prisma;

>>>>>>> 4b65f1c1
// Types for better TypeScript support
export type PrismaClientInstance = typeof prismaPooled;
export type PrismaTransaction = Parameters<Parameters<typeof prismaPooled.$transaction>[0]>[0];<|MERGE_RESOLUTION|>--- conflicted
+++ resolved
@@ -8,64 +8,18 @@
 // Re-export the optimized pooled client as the main export
 export { prismaPooled as prisma, queryMetrics, healthCheck } from '@/lib/db/prisma-pooled';
 
-<<<<<<< HEAD
 // For backward compatibility, also export as default
 export { default } from '@/lib/db/prisma-pooled';
-=======
-  // Development environment - full logging with connection stability
-  console.log('🔧 Development environment - debug client');
-  return new PrismaClient({
-    log: ['query', 'info', 'warn', 'error'],
-    datasources: {
-      db: {
-        url: process.env.DATABASE_URL
-      }
-    },
-    // Add connection stability for development
-    transactionOptions: {
-      maxWait: 60000, // 1 minute
-      timeout: 30000, // 30 seconds
-    },
-  });
-}
-
-// Singleton pattern with global caching for development
-const getPrismaClient = (): PrismaClient => {
-  // In development, use global to prevent re-initialization during hot reloads
-  if (isDevelopment) {
-    if (!global.__prisma) {
-      console.log('🔄 Creating new global Prisma client for development');
-      global.__prisma = createPrismaClient();
-    } else {
-      console.log('♻️ Reusing existing global Prisma client');
-    }
-    return global.__prisma;
-  }
-
-  // In production/test, create new instance each time
-  return createPrismaClient();
-};
->>>>>>> 4b65f1c1
 
 // Legacy function exports for backward compatibility
 import { prismaPooled } from '@/lib/db/prisma-pooled';
 
-<<<<<<< HEAD
-export async function connectPrisma(): Promise<void> {
-  try {
-    console.log('🔌 Attempting to connect to database...');
-    await prismaPooled.$connect();
-    console.log('✅ Database connected successfully');
-  } catch (error) {
-    console.error('❌ Database connection failed:', error);
-    throw new Error(`Failed to connect to database: ${error}`);
-=======
 // Enhanced connection management with retry logic
 export async function connectPrisma(retries = 3): Promise<void> {
   for (let attempt = 1; attempt <= retries; attempt++) {
     try {
       console.log(`🔌 Attempting to connect to database (attempt ${attempt}/${retries})...`);
-      await prisma.$connect();
+      await prismaPooled.$connect();
       console.log('✅ Database connected successfully');
       return;
     } catch (error) {
@@ -80,7 +34,6 @@
       console.log(`⏳ Waiting ${delay}ms before retry...`);
       await new Promise(resolve => setTimeout(resolve, delay));
     }
->>>>>>> 4b65f1c1
   }
 }
 
@@ -94,12 +47,8 @@
   }
 }
 
-<<<<<<< HEAD
-export async function checkDatabaseHealth(): Promise<boolean> {
-=======
 // Health check function with automatic reconnection
 export async function checkDatabaseHealth(autoReconnect = true): Promise<boolean> {
->>>>>>> 4b65f1c1
   try {
     await prismaPooled.$queryRaw`SELECT 1`;
     console.log('💚 Database health check passed');
@@ -107,13 +56,13 @@
   } catch (error) {
     console.error('💔 Database health check failed:', error);
     
-    if (autoReconnect && isDevelopment) {
+    if (autoReconnect) {
       console.log('🔄 Attempting to reconnect...');
       try {
         await disconnectPrisma();
         await connectPrisma();
         // Test again after reconnection
-        await prisma.$queryRaw`SELECT 1`;
+        await prismaPooled.$queryRaw`SELECT 1`;
         console.log('✅ Database reconnected successfully');
         return true;
       } catch (reconnectError) {
@@ -125,8 +74,6 @@
   }
 }
 
-<<<<<<< HEAD
-=======
 // Wrapper function for database operations with automatic retry
 export async function withDatabaseRetry<T>(
   operation: () => Promise<T>,
@@ -141,7 +88,7 @@
                                error?.message?.includes('Connection refused') ||
                                error?.message?.includes('Response from the Engine was empty');
       
-      if (isConnectionError && attempt <= maxRetries && isDevelopment) {
+      if (isConnectionError && attempt <= maxRetries) {
         console.log(`🔄 Database connection error on attempt ${attempt}, retrying...`);
         
         // Attempt to reconnect
@@ -165,17 +112,10 @@
 }
 
 // Graceful shutdown for serverless
-if (isProduction) {
-  process.on('beforeExit', async () => {
-    console.log('🔄 Gracefully shutting down Prisma client...');
-    await disconnectPrisma();
-  });
-}
-
-// Export default for compatibility
-export default prisma;
-
->>>>>>> 4b65f1c1
+process.on('beforeExit', async () => {
+  console.log('🔄 Gracefully shutting down Prisma client...');
+  await disconnectPrisma();
+});
 // Types for better TypeScript support
 export type PrismaClientInstance = typeof prismaPooled;
 export type PrismaTransaction = Parameters<Parameters<typeof prismaPooled.$transaction>[0]>[0];