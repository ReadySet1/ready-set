--- conflicted
+++ resolved
@@ -314,9 +314,6 @@
         delete updateData[key as keyof typeof updateData];
       }
     });
-    
-<<<<<<< HEAD
-    console.log('[PUT /api/users/[userId]] Update data:', updateData);
 
     // Check if user exists and is not soft-deleted before updating
     const existingUser = await prisma.profile.findUnique({
@@ -338,9 +335,6 @@
       );
     }
 
-=======
-    
->>>>>>> 3e16a57e
     // Update user profile
     const updatedProfile = await prisma.profile.update({
       where: { id: userId },
@@ -547,9 +541,6 @@
         delete updateData[key as keyof typeof updateData];
       }
     });
-    
-<<<<<<< HEAD
-    console.log('[PATCH /api/users/[userId]] Update data:', updateData);
 
     // Check if user exists and is not soft-deleted before updating
     const existingUser = await prisma.profile.findUnique({
@@ -571,9 +562,6 @@
       );
     }
 
-=======
-    
->>>>>>> 3e16a57e
     // Update user profile
     const updatedProfile = await prisma.profile.update({
       where: { id: userId },
@@ -689,11 +677,7 @@
     // Prevent deletion of SUPER_ADMIN users and get user details
     userToDelete = await prisma.profile.findUnique({
       where: { id: userId },
-<<<<<<< HEAD
       select: { type: true, email: true, deletedAt: true }
-=======
-      select: { type: true, email: true }
->>>>>>> 3e16a57e
     });
     
     if (!userToDelete) {
@@ -724,24 +708,19 @@
         { status: 403 }
       );
     }
-    
-    console.log(`[DELETE /api/users/[userId]] Starting soft delete process for user: ${userId}`);
-    console.log(`[DELETE] Requester: ${user.id} (Type: ${requesterProfile?.type})`);
-    
+
     // Import the soft delete service
     const { userSoftDeleteService } = await import('@/services/userSoftDeleteService');
-    
+
     // Perform soft delete
     const result = await userSoftDeleteService.softDeleteUser(
       userId,
       user.id,
       deletionReason
     );
-    
+
     const duration = Date.now() - startTime;
-    console.log(`[DELETE] Soft delete completed successfully in ${duration}ms`);
-    
-<<<<<<< HEAD
+
     return NextResponse.json({
       message: 'User soft deleted successfully',
       summary: {
@@ -753,199 +732,21 @@
         deletedAt: result.deletedAt,
         deletedBy: result.deletedBy,
         deletionReason: result.deletionReason,
-=======
-    // Prevent self-deletion
-    if (user.id === userId) {
-      return NextResponse.json(
-        { error: 'Forbidden: Cannot delete your own account' },
-        { status: 403 }
-      );
-    }
-    
-            
-    // Step 1: Pre-deletion validation - Check for active orders
-        const activeOrders = await Promise.all([
-      prisma.cateringRequest.count({
-        where: { 
-          userId, 
-          status: { in: ['ACTIVE', 'ASSIGNED', 'PENDING', 'CONFIRMED', 'IN_PROGRESS'] }
-        }
-      }),
-      prisma.onDemand.count({
-        where: { 
-          userId, 
-          status: { in: ['ACTIVE', 'ASSIGNED', 'PENDING', 'CONFIRMED', 'IN_PROGRESS'] }
-        }
-      })
-    ]);
-    
-    const totalActiveOrders = activeOrders[0] + activeOrders[1];
-        
-    if (totalActiveOrders > 0) {
-      return NextResponse.json(
-        { 
-          error: 'Cannot delete user with active orders. Complete or cancel orders first.',
-          details: { 
-            activeCateringOrders: activeOrders[0],
-            activeOnDemandOrders: activeOrders[1],
-            totalActiveOrders 
-          }
-        },
-        { status: 409 }
-      );
-    }
-    
-    // Step 2: Execute deletion transaction
-        const transactionResult = await prisma.$transaction(async (tx: PrismaTransaction) => {
-      // Step 2a: Delete Dispatch records (no CASCADE defined)
-            const deletedDispatches = await tx.dispatch.deleteMany({
-        where: {
-          OR: [{ driverId: userId }, { userId }],
-        },
-      });
-            
-      // Step 2b: Update FileUpload records to null out userId (preserve files)
-            const updatedFileUploads = await tx.fileUpload.updateMany({
-        where: { userId },
-        data: { userId: null },
-      });
-            
-      // Step 2c: Handle Address ownership logic
-            const createdAddresses = await tx.address.findMany({
-        where: { createdBy: userId },
-        include: {
-          userAddresses: true,
-          cateringPickupRequests: true,
-          cateringDeliveryRequests: true,
-          onDemandPickupRequests: true,
-          onDemandDeliveryRequests: true,
-        }
-      });
-      
-      let deletedAddresses = 0;
-      let updatedAddresses = 0;
-      
-      for (const address of createdAddresses) {
-        const isUsedByOthers = 
-          address.userAddresses.some((ua: { userId: string }) => ua.userId !== userId) ||
-          address.cateringPickupRequests.length > 0 ||
-          address.cateringDeliveryRequests.length > 0 ||
-          address.onDemandPickupRequests.length > 0 ||
-          address.onDemandDeliveryRequests.length > 0;
-        
-        if (!isUsedByOthers) {
-          // Delete unused addresses
-          await tx.address.delete({
-            where: { id: address.id }
-          });
-          deletedAddresses++;
-        } else {
-          // Null out the createdBy field for addresses used by others
-          await tx.address.update({
-            where: { id: address.id },
-            data: { createdBy: null }
-          });
-          updatedAddresses++;
-        }
-      }
-      
-            
-      // Step 2d: Delete the Profile (triggers CASCADE deletes)
-            const deletedProfile = await tx.profile.delete({
-        where: { id: userId },
-      });
-            
-      return {
-        deletedProfile,
-        deletedDispatches: deletedDispatches.count,
-        updatedFileUploads: updatedFileUploads.count,
-        deletedAddresses,
-        updatedAddresses,
-        totalAddressesProcessed: createdAddresses.length
-      };
-    }, {
-      timeout: 10000, // 10 second timeout for complex deletions
-    });
-    
-    const duration = Date.now() - startTime;
-        
-    // Step 3: Create audit log entry
-    const auditEntry = {
-      action: 'USER_DELETION',
-      performedBy: user.id,
-      performedByType: requesterProfile?.type,
-      targetUserId: userId,
-      targetUserEmail: userToDelete.email,
-      targetUserType: userToDelete.type,
-      timestamp: new Date(),
-      affectedRecords: {
-        dispatchesDeleted: transactionResult.deletedDispatches,
-        fileUploadsUpdated: transactionResult.updatedFileUploads,
-        addressesDeleted: transactionResult.deletedAddresses,
-        addressesUpdated: transactionResult.updatedAddresses
-      },
-      ipAddress: request.headers.get('x-forwarded-for') || 'unknown',
-      userAgent: request.headers.get('user-agent') || 'unknown',
-      success: true,
-      duration: `${duration}ms`
-    };
-    
-        
-    return NextResponse.json({
-      message: 'User and associated data deleted successfully',
-      summary: {
-        deletedUser: {
-          id: userId,
-          email: userToDelete.email,
-          type: userToDelete.type
-        },
-        deletedDispatches: transactionResult.deletedDispatches,
-        updatedFileUploads: transactionResult.updatedFileUploads,
-        processedAddresses: transactionResult.totalAddressesProcessed,
-        deletedAddresses: transactionResult.deletedAddresses,
-        updatedAddresses: transactionResult.updatedAddresses,
->>>>>>> 3e16a57e
         duration: `${duration}ms`,
         timestamp: new Date().toISOString()
       }
     });
   } catch (error) {
     const duration = Date.now() - startTime;
-<<<<<<< HEAD
     console.error(`[DELETE] Soft delete failed after ${duration}ms:`, error);
-    
-=======
-    console.error(`[DELETE] Transaction failed after ${duration}ms:`, error);
-    
-    // Create failure audit log entry
-    const failureAuditEntry = {
-      action: 'USER_DELETION_FAILED',
-      performedBy: user?.id || 'unknown',
-      performedByType: requesterProfile?.type || 'unknown',
-      targetUserId: userId || 'unknown',
-      targetUserEmail: userToDelete?.email || 'unknown',
-      targetUserType: userToDelete?.type || 'unknown',
-      timestamp: new Date(),
-      error: error instanceof Error ? error.message : 'Unknown error',
-      ipAddress: request.headers.get('x-forwarded-for') || 'unknown',
-      userAgent: request.headers.get('user-agent') || 'unknown',
-      success: false,
-      duration: `${duration}ms`
-    };
-    
-        
->>>>>>> 3e16a57e
+
     // Handle Prisma-specific errors
     if (error instanceof Prisma.PrismaClientKnownRequestError) {
       switch (error.code) {
         case 'P2025': // Record not found
           return NextResponse.json(
             { 
-<<<<<<< HEAD
               error: 'User not found',
-=======
-              error: 'User not found or already deleted',
->>>>>>> 3e16a57e
               code: 'USER_NOT_FOUND',
               details: error.meta
             },
@@ -1006,7 +807,6 @@
       }
     }
     
-<<<<<<< HEAD
     // Handle business logic errors
     if (error instanceof Error) {
       if (error.message.includes('Cannot delete user with active orders')) {
@@ -1028,41 +828,13 @@
           { status: 409 }
         );
       }
-=======
-    // Handle transaction timeout
-    if (error instanceof Error && error.message.includes('timeout')) {
-      return NextResponse.json(
-        { 
-          error: 'Deletion operation timed out. The operation may have been too complex.',
-          code: 'TRANSACTION_TIMEOUT',
-          details: { duration: `${duration}ms` }
-        },
-        { status: 408 }
-      );
-    }
-    
-    // Handle business logic errors (thrown by our validation)
-    if (error instanceof Error && error.message.includes('Cannot delete user with active orders')) {
-      return NextResponse.json(
-        { 
-          error: error.message,
-          code: 'ACTIVE_ORDERS_EXIST'
-        },
-        { status: 409 }
-      );
->>>>>>> 3e16a57e
     }
     
     // Handle general errors
     return NextResponse.json(
       { 
-<<<<<<< HEAD
         error: 'Failed to soft delete user',
         code: 'SOFT_DELETE_FAILED',
-=======
-        error: 'Failed to delete user',
-        code: 'DELETION_FAILED',
->>>>>>> 3e16a57e
         details: error instanceof Error ? error.message : 'Unknown error'
       },
       { status: 500 }
