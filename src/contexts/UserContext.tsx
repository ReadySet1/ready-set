// src/contexts/UserContext.tsx
"use client";

import React, {
  createContext,
  useContext,
  useState,
  useEffect,
  ReactNode,
<<<<<<< HEAD
  useCallback,
=======
>>>>>>> fc6e1808
} from "react";
import { createClient } from "@/utils/supabase/client";
import { Session, User } from "@supabase/supabase-js";
import { UserType } from "@/types/user";

// Define user context types
type UserContextType = {
  session: Session | null;
  user: User | null;
  userRole: UserType | null;
  isLoading: boolean;
  error: string | null;
  isAuthenticating: boolean;
  authProgress: {
    step:
      | "idle"
      | "connecting"
      | "authenticating"
      | "fetching_profile"
      | "redirecting"
      | "complete";
    message: string;
  };
  refreshUserData: () => Promise<void>;
  clearAuthError: () => void;
  setAuthProgress: (
    step: UserContextType["authProgress"]["step"],
    message?: string,
  ) => void;
};

// Create the context
export const UserContext = createContext<UserContextType>({
  session: null,
  user: null,
  userRole: null,
  isLoading: true,
  error: null,
  isAuthenticating: false,
  authProgress: { step: "idle", message: "" },
  refreshUserData: async () => {},
  clearAuthError: () => {},
  setAuthProgress: () => {},
});

// Export the hook for using the context
export const useUser = () => {
  const context = useContext(UserContext);
  if (!context) {
    throw new Error("useUser must be used within a UserProvider");
  }
  return context;
};

<<<<<<< HEAD
// Helper function to fetch user role
=======
// Import auth hydration utilities
import {
  recoverAuthState,
  clearAllHydrationData,
} from "@/utils/auth/hydration";
import AuthErrorBoundary from "@/components/ErrorBoundary/AuthErrorBoundary";
import {
  retryAuthOperation,
  setCachedUserProfile,
  getCachedUserProfile,
  persistAuthState,
  getPersistedAuthState,
  clearPersistedAuthState,
} from "@/utils/supabase/client";

// Enhanced helper function to fetch user role with caching and retry
>>>>>>> fc6e1808
const fetchUserRole = async (
  supabase: any,
  user: User,
  setUserRole: (role: UserType) => void,
) => {
  try {
<<<<<<< HEAD
    const { data: profile } = await supabase
      .from("profiles")
      .select("type")
      .eq("id", user.id)
      .single();
=======
    // Check cache first
    const cachedProfile = getCachedUserProfile(user.id);
    if (cachedProfile && cachedProfile.type) {
      console.log("Using cached user profile:", cachedProfile);
      setUserRole(cachedProfile.type);
      return cachedProfile.type;
    }

    // Fetch from database with retry mechanism
    const profile = await retryAuthOperation(
      async () => {
        const { data, error } = await supabase
          .from("profiles")
          .select("type, email, name")
          .eq("id", user.id)
          .single();

        if (error) throw error;
        return data;
      },
      {
        maxAttempts: 3,
        baseDelay: 1000,
        retryCondition: (error) => {
          // Retry on network errors but not on "not found" errors
          return (
            !error?.code?.includes("PGRST116") &&
            (error?.message?.includes("network") ||
              error?.message?.includes("timeout") ||
              error?.message?.includes("connection"))
          );
        },
      },
    );
>>>>>>> fc6e1808

    let role = UserType.CLIENT;
    if (profile?.type) {
      const typeUpper = profile.type.toUpperCase();
      const enumValues = Object.values(UserType).map((val) =>
        val.toUpperCase(),
      );

      if (enumValues.includes(typeUpper)) {
        const originalEnumValue = Object.values(UserType).find(
          (val) => val.toUpperCase() === typeUpper,
        );
        role = originalEnumValue as UserType;
      }
    }

<<<<<<< HEAD
=======
    // Cache the profile data for future use (persistent across sessions)
    if (profile) {
      setCachedUserProfile(
        user.id,
        {
          type: role,
          email: profile.email || user.email,
          name:
            profile.name ||
            user.user_metadata?.name ||
            user.email?.split("@")[0],
        },
        true,
      ); // persistent = true
    }

    // Persist auth state for reliability
    if (user.email && role) {
      persistAuthState({
        userId: user.id,
        email: user.email,
        userRole: role,
        sessionData: profile,
      });
    }

>>>>>>> fc6e1808
    setUserRole(role);
    return role;
  } catch (err) {
    console.error("Error fetching user role:", err);

    // Try to use any persisted auth state as fallback
    const persistedState = getPersistedAuthState();
    if (
      persistedState &&
      persistedState.userId === user.id &&
      persistedState.userRole
    ) {
      console.log("Using persisted auth state as fallback:", persistedState);
      const fallbackRole = persistedState.userRole as UserType;
      setUserRole(fallbackRole);
      return fallbackRole;
    }

    return null;
  }
};

// Create a client component wrapper
function UserProviderClient({ children }: { children: ReactNode }) {
  console.log("🟢 UserProviderClient MOUNTING - this should appear first!");

  const [session, setSession] = useState<Session | null>(null);
  const [user, setUser] = useState<User | null>(null);
  const [userRole, setUserRole] = useState<UserType | null>(null);
  const [isLoading, setIsLoading] = useState(true);
  const [error, setError] = useState<string | null>(null);
  const [isAuthenticating, setIsAuthenticating] = useState(false);
  const [authProgress, setAuthProgressState] = useState<{
    step:
      | "idle"
      | "connecting"
      | "authenticating"
      | "fetching_profile"
      | "redirecting"
      | "complete";
    message: string;
  }>({ step: "idle", message: "" });
  const [supabase, setSupabase] = useState<any>(null);
<<<<<<< HEAD
=======
  const [hasImmediateData, setHasImmediateData] = useState(false);
  const [isHydrated, setIsHydrated] = useState(false);

  console.log(
    "🟢 UserProviderClient state initialized - user:",
    !!user,
    "isLoading:",
    isLoading,
  );

  // 🔥 IMMEDIATE COOKIE CHECK (NOT in useEffect) - executes during render
  // Only run on client after hydration to prevent server/client mismatches
  if (
    typeof window !== "undefined" &&
    isHydrated &&
    !user &&
    !hasImmediateData
  ) {
    console.log("🔥 IMMEDIATE cookie check during render...");
    const cookies = document.cookie;
    const sessionMatch = cookies.match(/user-session-data=([^;]+)/);

    if (sessionMatch && sessionMatch[1]) {
      try {
        const decoded = decodeURIComponent(sessionMatch[1]);
        const sessionData = JSON.parse(decoded);
        console.log("🔥 IMMEDIATE: Found session data:", sessionData);

        if (sessionData.userId && sessionData.email && sessionData.userRole) {
          console.log("🔥 IMMEDIATE: Setting user state immediately!");

          const mockUser = {
            id: sessionData.userId,
            email: sessionData.email,
            user_metadata: {
              name: sessionData.email?.split("@")[0] || "User",
            },
          } as unknown as User;

          const normalizedRole = sessionData.userRole.toLowerCase() as UserType;

          // Set state in next tick to avoid render phase issues
          if (!user) {
            setTimeout(() => {
              setUser(mockUser);
              setUserRole(normalizedRole);
              setHasImmediateData(true);
              setIsLoading(false);
              console.log("🔥 IMMEDIATE: Auth state set successfully!");
            }, 0);
          }
        }
      } catch (error) {
        console.error("🔥 IMMEDIATE: Failed to parse cookie:", error);
      }
    } else {
      console.log("🔥 IMMEDIATE: No session cookie found");
    }
  }

  // Set hydration flag to prevent server/client mismatches
  useEffect(() => {
    setIsHydrated(true);
  }, []);

  // Hydrate auth state synchronously on mount using server-side data
  useEffect(() => {
    console.log("🚀🚀🚀 FORCED UserContext useEffect TRIGGERED!");
    console.log("🚀🚀🚀 FORCED UserContext: Starting hydration check...");
    console.log("🚀 Window available?", typeof window !== "undefined");

    // Force check cookies directly as backup
    if (typeof window !== "undefined") {
      const cookies = document.cookie;
      console.log("🍪 FORCED Cookie check - length:", cookies.length);
      console.log("🍪 FORCED Cookie preview:", cookies.substring(0, 200));

      // Manual cookie parsing as backup
      const sessionMatch = cookies.match(/user-session-data=([^;]+)/);
      if (sessionMatch && sessionMatch[1]) {
        console.log("🔍 FORCED Found session cookie manually!");
        try {
          const decoded = decodeURIComponent(sessionMatch[1]);
          const sessionData = JSON.parse(decoded);
          console.log("📊 FORCED Manual session data:", sessionData);

          if (sessionData.userId && sessionData.email && sessionData.userRole) {
            console.log("✅ FORCED Creating user from manual parsing...");

            // Create user object directly from cookie data
            const mockUser = {
              id: sessionData.userId,
              email: sessionData.email,
              user_metadata: {
                name: sessionData.email?.split("@")[0] || "User",
              },
            } as unknown as User;

            // Normalize userRole to lowercase
            const normalizedRole =
              sessionData.userRole.toLowerCase() as UserType;

            setTimeout(() => {
              setUser(mockUser);
              setUserRole(normalizedRole);
              setHasImmediateData(true);
              setIsLoading(false);
              console.log(
                "✅ FORCED Hydrated auth state successfully with manual parsing!",
              );
            }, 0);
            return; // Exit early since we found the data
          }
        } catch (error) {
          console.error("❌ FORCED Manual parsing failed:", error);
        }
      }
    }

    // Fallback to original method
    const recoveredState = recoverAuthState();
    if (recoveredState) {
      console.log("✅ Recovered auth state from hydration:", recoveredState);

      // Create a mock user object from recovered state
      const mockUser = {
        id: recoveredState.userId,
        email: recoveredState.email,
        user_metadata: recoveredState.profileData
          ? {
              name: recoveredState.profileData.name,
            }
          : undefined,
      } as unknown as User;

      setTimeout(() => {
        setUser(mockUser);
        setUserRole(recoveredState.userRole);
        setHasImmediateData(true);
        setIsLoading(false); // We have hydrated data, not loading anymore
      }, 0);

      console.log(
        "✅ Hydrated auth state successfully - user should be visible in header",
      );
    } else {
      console.log("❌ No auth state found during hydration check");
    }
  }, []);
>>>>>>> fc6e1808

  // Initialize Supabase
  useEffect(() => {
    const initSupabase = async () => {
      console.log("🔌 UserContext: Initializing Supabase client...");
      setAuthProgressState({
        step: "connecting",
        message: "Connecting to authentication service...",
      });

      try {
        const client = await createClient();
        console.log("✅ UserContext: Supabase client initialized successfully");
        setSupabase(client);
        setAuthProgressState({ step: "idle", message: "" });
      } catch (err) {
        console.error(
          "❌ UserContext: Failed to initialize Supabase client:",
          err,
        );
        setError("Authentication initialization failed");
<<<<<<< HEAD
        setIsLoading(false);
        setAuthProgressState({ step: "idle", message: "" });
=======
        if (!hasImmediateData) {
          setIsLoading(false);
        }
>>>>>>> fc6e1808
      }
    };

    initSupabase();
<<<<<<< HEAD
  }, []);

  // Function to set auth progress with optional custom message
  const setAuthProgress = useCallback(
    (step: UserContextType["authProgress"]["step"], message?: string) => {
      const defaultMessages = {
        idle: "",
        connecting: "Connecting to authentication service...",
        authenticating: "Verifying credentials...",
        fetching_profile: "Loading user profile...",
        redirecting: "Redirecting to dashboard...",
        complete: "Authentication complete!",
      };

      setAuthProgressState({
        step,
        message: message || defaultMessages[step],
      });

      // Update isAuthenticating state based on progress
      setIsAuthenticating(step !== "idle" && step !== "complete");

      console.log(
        `🔄 UserContext: Auth progress - ${step}: ${message || defaultMessages[step]}`,
      );
    },
    [],
  );

  // Function to clear auth errors
  const clearAuthError = useCallback(() => {
    setError(null);
  }, []);
=======
  }, [hasImmediateData]);
>>>>>>> fc6e1808

  // Load user data
  useEffect(() => {
    if (!supabase) {
      console.log("⏳ UserContext: Waiting for Supabase client...");
      return;
    }

<<<<<<< HEAD
    console.log("🔐 UserContext: Setting up auth state...");
=======
    console.log("Setting up auth state...");
>>>>>>> fc6e1808
    let mounted = true;
    let authListener: any = null;

    const setupAuth = async () => {
      try {
<<<<<<< HEAD
        console.log("👤 UserContext: Getting initial user data...");
        setAuthProgress("fetching_profile", "Checking current session...");

        const {
          data: { user: currentUser },
          error: getUserError,
        } = await supabase.auth.getUser();
=======
        console.log("UserContext: Getting initial user data...");

        // Add a small delay to allow middleware session refresh to complete
        // especially important after login redirects
        await new Promise((resolve) => setTimeout(resolve, 150));

        // Use retry mechanism for getting user data
        const {
          data: { user: currentUser },
          error: getUserError,
        } = await retryAuthOperation<{
          data: { user: User | null };
          error: any;
        }>(() => supabase.auth.getUser(), {
          maxAttempts: 3,
          baseDelay: 500,
          retryCondition: (error) => {
            // Retry on network errors AND session missing errors (which can happen during login transitions)
            return (
              error?.message?.includes("network") ||
              error?.message?.includes("timeout") ||
              error?.message?.includes("connection") ||
              error?.message?.includes("Auth session missing")
            );
          },
        });
>>>>>>> fc6e1808

        if (!mounted) return;

        if (getUserError) {
<<<<<<< HEAD
          console.error("❌ UserContext: Error getting user:", getUserError);
          setError("Failed to retrieve user session");
          setIsLoading(false);
          setAuthProgress("idle");
=======
          console.error("❌ Error getting user:", getUserError);

          // If we have immediate hydration data but Supabase session is missing,
          // try to recover gracefully without showing error immediately
          if (
            hasImmediateData &&
            getUserError.message?.includes("Auth session missing")
          ) {
            console.log(
              "⚠️  Session missing but we have hydration data, continuing with hydrated state",
            );
            // Don't set error or stop loading immediately, let hydration data work
            return;
          }

          if (!hasImmediateData) {
            setIsLoading(false);
          }
>>>>>>> fc6e1808
          return;
        }

        if (currentUser) {
<<<<<<< HEAD
          setUser(currentUser);
          console.log("✅ UserContext: User found. Fetching user role...");
          setAuthProgress("fetching_profile", "Loading user permissions...");

          const role = await fetchUserRole(supabase, currentUser, setUserRole);

          if (mounted) {
            setAuthProgress("complete", "Session loaded successfully");
            // Reset to idle after a brief moment to show completion
            setTimeout(() => setAuthProgress("idle"), 1000);
=======
          // If we have immediate data, verify it matches current user
          if (hasImmediateData) {
            console.log(
              "UserContext: Verifying immediate data with current user...",
            );
            // Update user object with full Supabase user data
            setUser(currentUser);

            // Only fetch role from DB if hydrated data doesn't match current user ID
            const recoveredState = recoverAuthState();
            if (!recoveredState || recoveredState.userId !== currentUser.id) {
              console.log(
                "UserContext: Hydrated data mismatch, fetching fresh role...",
              );
              await fetchUserRole(supabase, currentUser, setUserRole);
            }
          } else {
            // No immediate data, fetch everything normally
            setUser(currentUser);
            console.log("UserContext: User found. Fetching user role...");
            await fetchUserRole(supabase, currentUser, setUserRole);
            setIsLoading(false);
>>>>>>> fc6e1808
          }
        } else {
          console.log(
            "ℹ️ UserContext: No user found. Setting loading to false.",
          );
          setUser(null);
          setUserRole(null);
<<<<<<< HEAD
          setAuthProgress("idle");
        }

        setIsLoading(false);

        // Set up auth state change listener
        console.log("👂 UserContext: Setting up auth state change listener...");
=======
          if (!hasImmediateData) {
            setIsLoading(false);
          }
        }

>>>>>>> fc6e1808
        const { data: listener } = supabase.auth.onAuthStateChange(
          async (event: string, session: Session | null) => {
            if (!mounted) return;

<<<<<<< HEAD
            console.log(`🔄 UserContext: Auth state changed: ${event}`);

            // Handle different auth events
            switch (event) {
              case "SIGNED_IN":
                console.log("✅ UserContext: User signed in");
                setAuthProgress("authenticating", "Signing you in...");
                setSession(session);
                setUser(session?.user || null);

                if (session?.user) {
                  setAuthProgress(
                    "fetching_profile",
                    "Loading your profile...",
                  );
                  const role = await fetchUserRole(
                    supabase,
                    session.user,
                    setUserRole,
                  );
                  setAuthProgress("redirecting", "Redirecting to dashboard...");
                }
                break;

              case "SIGNED_OUT":
                console.log("👋 UserContext: User signed out");
                setAuthProgress("idle", "Signed out successfully");
                setSession(null);
                setUser(null);
                setUserRole(null);
                // Reset to idle after showing completion
                setTimeout(() => setAuthProgress("idle"), 1500);
                break;

              case "TOKEN_REFRESHED":
                console.log("🔄 UserContext: Token refreshed");
                setSession(session);
                setUser(session?.user || null);
                if (session?.user) {
                  const role = await fetchUserRole(
                    supabase,
                    session.user,
                    setUserRole,
                  );
                }
                break;

              case "USER_UPDATED":
                console.log("📝 UserContext: User updated");
                setSession(session);
                setUser(session?.user || null);
                if (session?.user) {
                  const role = await fetchUserRole(
                    supabase,
                    session.user,
                    setUserRole,
                  );
                }
                break;

              default:
                console.log(`ℹ️ UserContext: Unhandled auth event: ${event}`);
                setSession(session);
                setUser(session?.user || null);
                if (session?.user) {
                  const role = await fetchUserRole(
                    supabase,
                    session.user,
                    setUserRole,
                  );
                }
=======
            console.log("Auth state changed:", _event);
            setSession(session);

            const newUser = session?.user || null;
            setUser(newUser);

            if (!newUser) {
              setUserRole(null);
              setHasImmediateData(false);
              setIsLoading(false);
              // Clear all auth data when user signs out
              clearAllHydrationData();
              clearPersistedAuthState();
              return;
            }

            // Clear immediate data flag on auth state changes
            if (
              _event === "SIGNED_IN" ||
              _event === "SIGNED_OUT" ||
              _event === "TOKEN_REFRESHED"
            ) {
              if (newUser?.id !== currentUser?.id) {
                console.log("Auth state change: fetching fresh user role...");
                setHasImmediateData(false);
                setIsLoading(true);
                await fetchUserRole(supabase, newUser, setUserRole);
                setIsLoading(false);
              }
>>>>>>> fc6e1808
            }
          },
        );

        authListener = listener;
      } catch (error) {
        console.error("💥 UserContext: Error in auth setup:", error);
        if (mounted) {
          setError("Authentication setup failed");
          setIsLoading(false);
          setAuthProgress("idle");
        }
      }
    };

    setupAuth();

    return () => {
      mounted = false;
      if (authListener) {
        authListener.subscription.unsubscribe();
      }
    };
<<<<<<< HEAD
  }, [supabase, setAuthProgress]);
=======
  }, [supabase, hasImmediateData]);
>>>>>>> fc6e1808

  // Function to manually refresh user data
  const refreshUserData = async () => {
    if (!supabase) return;

<<<<<<< HEAD
    setIsLoading(true);
    setAuthProgress("fetching_profile", "Refreshing user data...");

    try {
      const {
        data: { user: currentUser },
        error: getUserError,
      } = await supabase.auth.getUser();
=======
    // Clear all auth data when manually refreshing
    clearAllHydrationData();
    clearPersistedAuthState();
    setHasImmediateData(false);
    setIsLoading(true);

    try {
      // Use retry mechanism for refresh operation
      const {
        data: { user: currentUser },
        error: getUserError,
      } = await retryAuthOperation<{ data: { user: User | null }; error: any }>(
        () => supabase.auth.getUser(),
        {
          maxAttempts: 3,
          baseDelay: 1000,
          retryCondition: (error) => {
            // Retry on network/temporary errors
            return (
              error?.message?.includes("network") ||
              error?.message?.includes("timeout") ||
              error?.message?.includes("connection") ||
              error?.message?.includes("temporary")
            );
          },
        },
      );
>>>>>>> fc6e1808

      if (getUserError) {
        throw getUserError;
      }

      setUser(currentUser);

      if (currentUser) {
<<<<<<< HEAD
        const role = await fetchUserRole(supabase, currentUser, setUserRole);
        setAuthProgress("complete", "Data refreshed successfully");
=======
        await fetchUserRole(supabase, currentUser, setUserRole);
>>>>>>> fc6e1808
      } else {
        setUserRole(null);
        setAuthProgress("idle");
      }
    } catch (err) {
<<<<<<< HEAD
      console.error("❌ UserContext: Error refreshing user data:", err);
      setError("Failed to refresh user data");
      setAuthProgress("idle");
=======
      console.error("Error refreshing user data:", err);
      setError("Failed to refresh user data. Please try again.");

      // Try to recover from persisted state as last resort
      try {
        const persistedState = getPersistedAuthState();
        if (persistedState) {
          console.log("Attempting recovery from persisted state...");
          const mockUser = {
            id: persistedState.userId,
            email: persistedState.email,
          } as User;

          setUser(mockUser);
          setUserRole(persistedState.userRole as UserType);
          setError(null); // Clear error if recovery succeeds
          console.log("Successfully recovered from persisted state");
        }
      } catch (recoveryError) {
        console.error("Failed to recover from persisted state:", recoveryError);
      }
>>>>>>> fc6e1808
    } finally {
      setIsLoading(false);
      // Reset to idle after showing completion
      setTimeout(() => setAuthProgress("idle"), 1000);
    }
  };

<<<<<<< HEAD
=======
  // Prevent hydration mismatches by ensuring consistent initial render
  if (!isHydrated) {
    return (
      <UserContext.Provider
        value={{
          session: null,
          user: null,
          userRole: null,
          isLoading: true,
          error: null,
          refreshUserData,
        }}
      >
        {children}
      </UserContext.Provider>
    );
  }

>>>>>>> fc6e1808
  return (
    <UserContext.Provider
      value={{
        session,
        user,
        userRole,
        isLoading,
        error,
<<<<<<< HEAD
        isAuthenticating,
        authProgress,
        refreshUserData,
        clearAuthError,
        setAuthProgress,
=======
        refreshUserData,
>>>>>>> fc6e1808
      }}
    >
      {children}
    </UserContext.Provider>
  );
}

// Export the provider component
export function UserProvider({ children }: { children: ReactNode }) {
<<<<<<< HEAD
  return <UserProviderClient>{children}</UserProviderClient>;
=======
  console.log("🔵 UserProvider wrapper called!");
  return (
    <AuthErrorBoundary
      onError={(error, errorInfo) => {
        // Log auth errors for monitoring
        console.error("🚨 Auth Error Boundary triggered:", {
          error: error.message,
          stack: error.stack,
          componentStack: errorInfo.componentStack,
          timestamp: new Date().toISOString(),
        });

        // You can add error reporting service here
        // e.g., Sentry, LogRocket, etc.
      }}
    >
      <UserProviderClient>{children}</UserProviderClient>
    </AuthErrorBoundary>
  );
>>>>>>> fc6e1808
}<|MERGE_RESOLUTION|>--- conflicted
+++ resolved
@@ -7,10 +7,6 @@
   useState,
   useEffect,
   ReactNode,
-<<<<<<< HEAD
-  useCallback,
-=======
->>>>>>> fc6e1808
 } from "react";
 import { createClient } from "@/utils/supabase/client";
 import { Session, User } from "@supabase/supabase-js";
@@ -65,9 +61,6 @@
   return context;
 };
 
-<<<<<<< HEAD
-// Helper function to fetch user role
-=======
 // Import auth hydration utilities
 import {
   recoverAuthState,
@@ -84,20 +77,12 @@
 } from "@/utils/supabase/client";
 
 // Enhanced helper function to fetch user role with caching and retry
->>>>>>> fc6e1808
 const fetchUserRole = async (
   supabase: any,
   user: User,
   setUserRole: (role: UserType) => void,
 ) => {
   try {
-<<<<<<< HEAD
-    const { data: profile } = await supabase
-      .from("profiles")
-      .select("type")
-      .eq("id", user.id)
-      .single();
-=======
     // Check cache first
     const cachedProfile = getCachedUserProfile(user.id);
     if (cachedProfile && cachedProfile.type) {
@@ -132,7 +117,6 @@
         },
       },
     );
->>>>>>> fc6e1808
 
     let role = UserType.CLIENT;
     if (profile?.type) {
@@ -149,8 +133,6 @@
       }
     }
 
-<<<<<<< HEAD
-=======
     // Cache the profile data for future use (persistent across sessions)
     if (profile) {
       setCachedUserProfile(
@@ -177,7 +159,6 @@
       });
     }
 
->>>>>>> fc6e1808
     setUserRole(role);
     return role;
   } catch (err) {
@@ -221,8 +202,6 @@
     message: string;
   }>({ step: "idle", message: "" });
   const [supabase, setSupabase] = useState<any>(null);
-<<<<<<< HEAD
-=======
   const [hasImmediateData, setHasImmediateData] = useState(false);
   const [isHydrated, setIsHydrated] = useState(false);
 
@@ -372,7 +351,6 @@
       console.log("❌ No auth state found during hydration check");
     }
   }, []);
->>>>>>> fc6e1808
 
   // Initialize Supabase
   useEffect(() => {
@@ -394,55 +372,14 @@
           err,
         );
         setError("Authentication initialization failed");
-<<<<<<< HEAD
-        setIsLoading(false);
-        setAuthProgressState({ step: "idle", message: "" });
-=======
         if (!hasImmediateData) {
           setIsLoading(false);
         }
->>>>>>> fc6e1808
       }
     };
 
     initSupabase();
-<<<<<<< HEAD
-  }, []);
-
-  // Function to set auth progress with optional custom message
-  const setAuthProgress = useCallback(
-    (step: UserContextType["authProgress"]["step"], message?: string) => {
-      const defaultMessages = {
-        idle: "",
-        connecting: "Connecting to authentication service...",
-        authenticating: "Verifying credentials...",
-        fetching_profile: "Loading user profile...",
-        redirecting: "Redirecting to dashboard...",
-        complete: "Authentication complete!",
-      };
-
-      setAuthProgressState({
-        step,
-        message: message || defaultMessages[step],
-      });
-
-      // Update isAuthenticating state based on progress
-      setIsAuthenticating(step !== "idle" && step !== "complete");
-
-      console.log(
-        `🔄 UserContext: Auth progress - ${step}: ${message || defaultMessages[step]}`,
-      );
-    },
-    [],
-  );
-
-  // Function to clear auth errors
-  const clearAuthError = useCallback(() => {
-    setError(null);
-  }, []);
-=======
   }, [hasImmediateData]);
->>>>>>> fc6e1808
 
   // Load user data
   useEffect(() => {
@@ -451,25 +388,12 @@
       return;
     }
 
-<<<<<<< HEAD
-    console.log("🔐 UserContext: Setting up auth state...");
-=======
     console.log("Setting up auth state...");
->>>>>>> fc6e1808
     let mounted = true;
     let authListener: any = null;
 
     const setupAuth = async () => {
       try {
-<<<<<<< HEAD
-        console.log("👤 UserContext: Getting initial user data...");
-        setAuthProgress("fetching_profile", "Checking current session...");
-
-        const {
-          data: { user: currentUser },
-          error: getUserError,
-        } = await supabase.auth.getUser();
-=======
         console.log("UserContext: Getting initial user data...");
 
         // Add a small delay to allow middleware session refresh to complete
@@ -496,17 +420,10 @@
             );
           },
         });
->>>>>>> fc6e1808
 
         if (!mounted) return;
 
         if (getUserError) {
-<<<<<<< HEAD
-          console.error("❌ UserContext: Error getting user:", getUserError);
-          setError("Failed to retrieve user session");
-          setIsLoading(false);
-          setAuthProgress("idle");
-=======
           console.error("❌ Error getting user:", getUserError);
 
           // If we have immediate hydration data but Supabase session is missing,
@@ -525,23 +442,10 @@
           if (!hasImmediateData) {
             setIsLoading(false);
           }
->>>>>>> fc6e1808
           return;
         }
 
         if (currentUser) {
-<<<<<<< HEAD
-          setUser(currentUser);
-          console.log("✅ UserContext: User found. Fetching user role...");
-          setAuthProgress("fetching_profile", "Loading user permissions...");
-
-          const role = await fetchUserRole(supabase, currentUser, setUserRole);
-
-          if (mounted) {
-            setAuthProgress("complete", "Session loaded successfully");
-            // Reset to idle after a brief moment to show completion
-            setTimeout(() => setAuthProgress("idle"), 1000);
-=======
           // If we have immediate data, verify it matches current user
           if (hasImmediateData) {
             console.log(
@@ -564,7 +468,6 @@
             console.log("UserContext: User found. Fetching user role...");
             await fetchUserRole(supabase, currentUser, setUserRole);
             setIsLoading(false);
->>>>>>> fc6e1808
           }
         } else {
           console.log(
@@ -572,98 +475,15 @@
           );
           setUser(null);
           setUserRole(null);
-<<<<<<< HEAD
-          setAuthProgress("idle");
-        }
-
-        setIsLoading(false);
-
-        // Set up auth state change listener
-        console.log("👂 UserContext: Setting up auth state change listener...");
-=======
           if (!hasImmediateData) {
             setIsLoading(false);
           }
         }
 
->>>>>>> fc6e1808
         const { data: listener } = supabase.auth.onAuthStateChange(
           async (event: string, session: Session | null) => {
             if (!mounted) return;
 
-<<<<<<< HEAD
-            console.log(`🔄 UserContext: Auth state changed: ${event}`);
-
-            // Handle different auth events
-            switch (event) {
-              case "SIGNED_IN":
-                console.log("✅ UserContext: User signed in");
-                setAuthProgress("authenticating", "Signing you in...");
-                setSession(session);
-                setUser(session?.user || null);
-
-                if (session?.user) {
-                  setAuthProgress(
-                    "fetching_profile",
-                    "Loading your profile...",
-                  );
-                  const role = await fetchUserRole(
-                    supabase,
-                    session.user,
-                    setUserRole,
-                  );
-                  setAuthProgress("redirecting", "Redirecting to dashboard...");
-                }
-                break;
-
-              case "SIGNED_OUT":
-                console.log("👋 UserContext: User signed out");
-                setAuthProgress("idle", "Signed out successfully");
-                setSession(null);
-                setUser(null);
-                setUserRole(null);
-                // Reset to idle after showing completion
-                setTimeout(() => setAuthProgress("idle"), 1500);
-                break;
-
-              case "TOKEN_REFRESHED":
-                console.log("🔄 UserContext: Token refreshed");
-                setSession(session);
-                setUser(session?.user || null);
-                if (session?.user) {
-                  const role = await fetchUserRole(
-                    supabase,
-                    session.user,
-                    setUserRole,
-                  );
-                }
-                break;
-
-              case "USER_UPDATED":
-                console.log("📝 UserContext: User updated");
-                setSession(session);
-                setUser(session?.user || null);
-                if (session?.user) {
-                  const role = await fetchUserRole(
-                    supabase,
-                    session.user,
-                    setUserRole,
-                  );
-                }
-                break;
-
-              default:
-                console.log(`ℹ️ UserContext: Unhandled auth event: ${event}`);
-                setSession(session);
-                setUser(session?.user || null);
-                if (session?.user) {
-                  const role = await fetchUserRole(
-                    supabase,
-                    session.user,
-                    setUserRole,
-                  );
-                }
-=======
             console.log("Auth state changed:", _event);
             setSession(session);
 
@@ -693,7 +513,6 @@
                 await fetchUserRole(supabase, newUser, setUserRole);
                 setIsLoading(false);
               }
->>>>>>> fc6e1808
             }
           },
         );
@@ -717,26 +536,12 @@
         authListener.subscription.unsubscribe();
       }
     };
-<<<<<<< HEAD
-  }, [supabase, setAuthProgress]);
-=======
   }, [supabase, hasImmediateData]);
->>>>>>> fc6e1808
 
   // Function to manually refresh user data
   const refreshUserData = async () => {
     if (!supabase) return;
 
-<<<<<<< HEAD
-    setIsLoading(true);
-    setAuthProgress("fetching_profile", "Refreshing user data...");
-
-    try {
-      const {
-        data: { user: currentUser },
-        error: getUserError,
-      } = await supabase.auth.getUser();
-=======
     // Clear all auth data when manually refreshing
     clearAllHydrationData();
     clearPersistedAuthState();
@@ -764,7 +569,6 @@
           },
         },
       );
->>>>>>> fc6e1808
 
       if (getUserError) {
         throw getUserError;
@@ -773,22 +577,12 @@
       setUser(currentUser);
 
       if (currentUser) {
-<<<<<<< HEAD
-        const role = await fetchUserRole(supabase, currentUser, setUserRole);
-        setAuthProgress("complete", "Data refreshed successfully");
-=======
         await fetchUserRole(supabase, currentUser, setUserRole);
->>>>>>> fc6e1808
       } else {
         setUserRole(null);
         setAuthProgress("idle");
       }
     } catch (err) {
-<<<<<<< HEAD
-      console.error("❌ UserContext: Error refreshing user data:", err);
-      setError("Failed to refresh user data");
-      setAuthProgress("idle");
-=======
       console.error("Error refreshing user data:", err);
       setError("Failed to refresh user data. Please try again.");
 
@@ -810,7 +604,6 @@
       } catch (recoveryError) {
         console.error("Failed to recover from persisted state:", recoveryError);
       }
->>>>>>> fc6e1808
     } finally {
       setIsLoading(false);
       // Reset to idle after showing completion
@@ -818,8 +611,6 @@
     }
   };
 
-<<<<<<< HEAD
-=======
   // Prevent hydration mismatches by ensuring consistent initial render
   if (!isHydrated) {
     return (
@@ -838,7 +629,6 @@
     );
   }
 
->>>>>>> fc6e1808
   return (
     <UserContext.Provider
       value={{
@@ -847,15 +637,7 @@
         userRole,
         isLoading,
         error,
-<<<<<<< HEAD
-        isAuthenticating,
-        authProgress,
         refreshUserData,
-        clearAuthError,
-        setAuthProgress,
-=======
-        refreshUserData,
->>>>>>> fc6e1808
       }}
     >
       {children}
@@ -865,9 +647,6 @@
 
 // Export the provider component
 export function UserProvider({ children }: { children: ReactNode }) {
-<<<<<<< HEAD
-  return <UserProviderClient>{children}</UserProviderClient>;
-=======
   console.log("🔵 UserProvider wrapper called!");
   return (
     <AuthErrorBoundary
@@ -887,5 +666,4 @@
       <UserProviderClient>{children}</UserProviderClient>
     </AuthErrorBoundary>
   );
->>>>>>> fc6e1808
 }