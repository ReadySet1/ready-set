// src/app/api/orders/[orderNumber]/files/route.ts

import { NextRequest, NextResponse } from 'next/server';
import { createClient } from '@/utils/supabase/server';
import { prisma } from '@/utils/prismaDB';
import { UserType } from "@/types/prisma";
import { loggers } from '@/utils/logger';


export async function GET(
  request: NextRequest,
  { params }: { params: Promise<{ order_number: string }> }
) {
  // Add debug logging to see what parameters we're receiving
<<<<<<< HEAD
  loggers.app.debug("Order files API endpoint called with params", params);
  
=======
    
>>>>>>> 3e16a57e
  // Await params before accessing its properties and decode the order number
  const { order_number: encodedOrderNumber } = await params;
  const order_number = decodeURIComponent(encodedOrderNumber);
  
  // Check if order_number exists
  if (!order_number) {
<<<<<<< HEAD
    loggers.app.debug("Missing order number in params");
    return NextResponse.json(
=======
        return NextResponse.json(
>>>>>>> 3e16a57e
      { error: "Missing order number parameter" },
      { status: 400 }
    );
  }
  
  const orderNumber = order_number;
<<<<<<< HEAD
  loggers.app.debug("Processing files request for order", orderNumber);
  
=======
    
>>>>>>> 3e16a57e
  try {
    // Initialize Supabase client for auth check
    const supabase = await createClient();
    
    // Get user session from Supabase
    const { data: { user } } = await supabase.auth.getUser();

    // Check if user is authenticated
    if (!user || !user.id) {
<<<<<<< HEAD
      loggers.app.debug("Unauthorized access attempt to files API");
      return NextResponse.json({ error: "Unauthorized" }, { status: 401 });
=======
            return NextResponse.json({ error: "Unauthorized" }, { status: 401 });
>>>>>>> 3e16a57e
    }

    // Get user's role from profiles table
    const userProfile = await prisma.profile.findUnique({
      where: { id: user.id },
      select: { type: true }
    });

    if (!userProfile) {
<<<<<<< HEAD
      loggers.app.debug("User profile not found");
      return NextResponse.json({ error: "User profile not found" }, { status: 401 });
=======
            return NextResponse.json({ error: "User profile not found" }, { status: 401 });
>>>>>>> 3e16a57e
    }

    // Allow access for admin, super_admin, and helpdesk roles
    const allowedRoles = [UserType.ADMIN, UserType.SUPER_ADMIN, UserType.HELPDESK] as const;
    const hasAccess = allowedRoles.includes(userProfile.type as typeof allowedRoles[number]);
    
    // Try to fetch the catering request
<<<<<<< HEAD
    loggers.app.debug("Fetching catering request for", orderNumber);
    const cateringRequest = await prisma.cateringRequest.findFirst({
=======
        const cateringRequest = await prisma.cateringRequest.findFirst({
>>>>>>> 3e16a57e
      where: { 
        orderNumber: {
          equals: orderNumber,
          mode: 'insensitive'
        }
      },
      select: { 
        id: true,
        userId: true
      }
    });
    
    let orderId: string | null = null;
    let orderUserId: string | null = null;

    if (cateringRequest) {
      orderId = cateringRequest.id;
      orderUserId = cateringRequest.userId;
    } else {
      // Try to fetch the on-demand request if catering request not found
<<<<<<< HEAD
      loggers.app.debug("Catering request not found, trying on_demand");
      const onDemandRequest = await prisma.onDemand.findFirst({
=======
            const onDemandRequest = await prisma.onDemand.findFirst({
>>>>>>> 3e16a57e
        where: { 
          orderNumber: {
            equals: orderNumber,
            mode: 'insensitive'
          }
        },
        select: { 
          id: true,
          userId: true
        }
      });
      
      if (onDemandRequest) {
        orderId = onDemandRequest.id;
        orderUserId = onDemandRequest.userId;
      }
    }

    if (!orderId) {
<<<<<<< HEAD
      loggers.app.debug("Order not found:", orderNumber);
      return NextResponse.json(
=======
            return NextResponse.json(
>>>>>>> 3e16a57e
        { error: "Order not found" },
        { status: 404 }
      );
    }

    // Check if user has access to the files
    if (!hasAccess && user.id !== orderUserId) {
<<<<<<< HEAD
      loggers.app.debug("User does not have permission to access these files");
      return NextResponse.json(
=======
            return NextResponse.json(
>>>>>>> 3e16a57e
        { error: "You do not have permission to access these files" },
        { status: 403 }
      );
    }
    
    // Fetch files for the order
    const files = await prisma.fileUpload.findMany({
      where: {
        OR: [
          { cateringRequestId: orderId },
          { onDemandId: orderId },
          {
            OR: [
              {
                category: "catering-order",
                cateringRequestId: orderId
              },
              {
                category: "on-demand",
                onDemandId: orderId
              }
            ]
          }
        ]
      },
      orderBy: {
        uploadedAt: 'desc'
      }
    });
    
<<<<<<< HEAD
    loggers.app.debug(`Found ${files.length} files for order ${orderNumber}`);
    return NextResponse.json(files);
=======
        return NextResponse.json(files);
>>>>>>> 3e16a57e

  } catch (error) {
    loggers.app.error("Error processing files request:", error);
    return NextResponse.json(
      { error: "Internal server error" },
      { status: 500 }
    );
  }
}<|MERGE_RESOLUTION|>--- conflicted
+++ resolved
@@ -4,7 +4,6 @@
 import { createClient } from '@/utils/supabase/server';
 import { prisma } from '@/utils/prismaDB';
 import { UserType } from "@/types/prisma";
-import { loggers } from '@/utils/logger';
 
 
 export async function GET(
@@ -12,36 +11,21 @@
   { params }: { params: Promise<{ order_number: string }> }
 ) {
   // Add debug logging to see what parameters we're receiving
-<<<<<<< HEAD
-  loggers.app.debug("Order files API endpoint called with params", params);
-  
-=======
     
->>>>>>> 3e16a57e
   // Await params before accessing its properties and decode the order number
   const { order_number: encodedOrderNumber } = await params;
   const order_number = decodeURIComponent(encodedOrderNumber);
   
   // Check if order_number exists
   if (!order_number) {
-<<<<<<< HEAD
-    loggers.app.debug("Missing order number in params");
-    return NextResponse.json(
-=======
         return NextResponse.json(
->>>>>>> 3e16a57e
       { error: "Missing order number parameter" },
       { status: 400 }
     );
   }
   
   const orderNumber = order_number;
-<<<<<<< HEAD
-  loggers.app.debug("Processing files request for order", orderNumber);
-  
-=======
     
->>>>>>> 3e16a57e
   try {
     // Initialize Supabase client for auth check
     const supabase = await createClient();
@@ -51,12 +35,7 @@
 
     // Check if user is authenticated
     if (!user || !user.id) {
-<<<<<<< HEAD
-      loggers.app.debug("Unauthorized access attempt to files API");
-      return NextResponse.json({ error: "Unauthorized" }, { status: 401 });
-=======
             return NextResponse.json({ error: "Unauthorized" }, { status: 401 });
->>>>>>> 3e16a57e
     }
 
     // Get user's role from profiles table
@@ -66,12 +45,7 @@
     });
 
     if (!userProfile) {
-<<<<<<< HEAD
-      loggers.app.debug("User profile not found");
-      return NextResponse.json({ error: "User profile not found" }, { status: 401 });
-=======
             return NextResponse.json({ error: "User profile not found" }, { status: 401 });
->>>>>>> 3e16a57e
     }
 
     // Allow access for admin, super_admin, and helpdesk roles
@@ -79,12 +53,7 @@
     const hasAccess = allowedRoles.includes(userProfile.type as typeof allowedRoles[number]);
     
     // Try to fetch the catering request
-<<<<<<< HEAD
-    loggers.app.debug("Fetching catering request for", orderNumber);
-    const cateringRequest = await prisma.cateringRequest.findFirst({
-=======
         const cateringRequest = await prisma.cateringRequest.findFirst({
->>>>>>> 3e16a57e
       where: { 
         orderNumber: {
           equals: orderNumber,
@@ -105,12 +74,7 @@
       orderUserId = cateringRequest.userId;
     } else {
       // Try to fetch the on-demand request if catering request not found
-<<<<<<< HEAD
-      loggers.app.debug("Catering request not found, trying on_demand");
-      const onDemandRequest = await prisma.onDemand.findFirst({
-=======
             const onDemandRequest = await prisma.onDemand.findFirst({
->>>>>>> 3e16a57e
         where: { 
           orderNumber: {
             equals: orderNumber,
@@ -130,12 +94,7 @@
     }
 
     if (!orderId) {
-<<<<<<< HEAD
-      loggers.app.debug("Order not found:", orderNumber);
-      return NextResponse.json(
-=======
             return NextResponse.json(
->>>>>>> 3e16a57e
         { error: "Order not found" },
         { status: 404 }
       );
@@ -143,12 +102,7 @@
 
     // Check if user has access to the files
     if (!hasAccess && user.id !== orderUserId) {
-<<<<<<< HEAD
-      loggers.app.debug("User does not have permission to access these files");
-      return NextResponse.json(
-=======
             return NextResponse.json(
->>>>>>> 3e16a57e
         { error: "You do not have permission to access these files" },
         { status: 403 }
       );
@@ -179,15 +133,10 @@
       }
     });
     
-<<<<<<< HEAD
-    loggers.app.debug(`Found ${files.length} files for order ${orderNumber}`);
-    return NextResponse.json(files);
-=======
         return NextResponse.json(files);
->>>>>>> 3e16a57e
 
   } catch (error) {
-    loggers.app.error("Error processing files request:", error);
+    console.error("Error processing files request:", error);
     return NextResponse.json(
       { error: "Internal server error" },
       { status: 500 }
