// User side

import React, { useCallback, useEffect, useState } from "react";
import { Controller, useForm } from "react-hook-form";
import toast from "react-hot-toast";
import { useRouter } from "next/navigation";
import Link from "next/link";
import { Session, SupabaseClient } from "@supabase/supabase-js";
import { CateringFormData, Address } from "@/types/catering";
import { CateringNeedHost } from "@/types/order";
import { createClient } from "@/utils/supabase/client";
import { AddressSelector } from "@/components/AddressSelector";
import {
  Loader2,
  AlertCircle,
  Calendar,
  Clock,
  DollarSign,
  Users,
  Clipboard,
  MapPin,
  X,
} from "lucide-react";
import { useUploadFile, UploadedFile } from "@/hooks/use-upload-file";
import { FileWithPath } from "react-dropzone";
import { HostSection } from "./HostSection";
import { useUser } from "@/contexts/UserContext";
import { getOrderCreationRedirectRoute } from "@/utils/routing";
import OrderConfirmationModal from "./OrderConfirmationModal";

// Form field components
const InputField: React.FC<{
  control: any;
  name: string;
  label: string;
  type?: string;
  required?: boolean;
  optional?: boolean;
  rules?: any;
  rows?: number;
  placeholder?: string;
  icon?: React.ReactNode;
}> = ({
  control,
  name,
  label,
  type = "text",
  required = false,
  optional = false,
  rules = {},
  rows,
  placeholder,
  icon,
}) => (
  <div className="relative mb-4">
    <label
      htmlFor={name}
      className="mb-2 block text-sm font-medium text-gray-700"
    >
      {label}{" "}
      {optional ? (
        <span className="text-xs text-gray-500">(Optional)</span>
      ) : (
        ""
      )}
    </label>
    <Controller
      name={name}
      control={control}
      rules={{ required: required ? `${label} is required` : false, ...rules }}
      render={({ field, fieldState: { error } }) => (
        <div>
          <div className="relative">
            {icon && (
              <div className="absolute inset-y-0 left-0 flex items-center pl-3 text-gray-500">
                {icon}
              </div>
            )}
            {type === "textarea" ? (
              <textarea
                {...field}
                id={name}
                rows={rows || 3}
                className={`w-full rounded-md border ${
                  error ? "border-red-500" : "border-gray-300"
                } ${icon ? "pl-10" : "pl-3"} py-2 shadow-sm focus:border-blue-500 focus:ring-blue-500`}
                placeholder={placeholder}
              />
            ) : (
              <input
                {...field}
                id={name}
                type={type}
                className={`w-full rounded-md border ${
                  error ? "border-red-500" : "border-gray-300"
                } ${icon ? "pl-10" : "pl-3"} py-2 shadow-sm focus:border-blue-500 focus:ring-blue-500`}
                placeholder={placeholder}
              />
            )}
          </div>
          {error && (
            <p className="mt-1 text-xs text-red-500">{error.message}</p>
          )}
        </div>
      )}
    />
  </div>
);

const SelectField: React.FC<{
  control: any;
  name: string;
  label: string;
  options: { value: string; label: string }[];
  required?: boolean;
  optional?: boolean;
  icon?: React.ReactNode;
}> = ({
  control,
  name,
  label,
  options,
  required = false,
  optional = false,
  icon,
}) => (
  <div className="mb-4">
    <label
      htmlFor={name}
      className="mb-2 block text-sm font-medium text-gray-700"
    >
      {label}{" "}
      {optional ? (
        <span className="text-xs text-gray-500">(Optional)</span>
      ) : (
        ""
      )}
    </label>
    <Controller
      name={name}
      control={control}
      rules={{ required: required ? `${label} is required` : false }}
      render={({ field, fieldState: { error } }) => (
        <div>
          <div className="relative">
            {icon && (
              <div className="absolute inset-y-0 left-0 flex items-center pl-3 text-gray-500">
                {icon}
              </div>
            )}
            <select
              {...field}
              id={name}
              className={`w-full rounded-md border ${
                error ? "border-red-500" : "border-gray-300"
              } ${icon ? "pl-10" : "pl-3"} py-2 shadow-sm focus:border-blue-500 focus:ring-blue-500`}
            >
              <option value="">Select {label}</option>
              {options.map((option) => (
                <option key={option.value} value={option.value}>
                  {option.label}
                </option>
              ))}
            </select>
          </div>
          {error && (
            <p className="mt-1 text-xs text-red-500">{error.message}</p>
          )}
        </div>
      )}
    />
  </div>
);

// Form Component
interface ExtendedCateringFormData extends CateringFormData {
  attachments?: UploadedFile[];
  brokerage?: string;
  orderNumber: string;
  date: string;
  pickupTime: string;
  arrivalTime: string;
  completeTime?: string;
  headcount: string;
  needHost: CateringNeedHost;
  hoursNeeded: string;
  numberOfHosts?: string;
  clientAttention?: string;
  pickupNotes?: string;
  specialNotes?: string;
  orderTotal?: string;
  tip?: string;
  pickupAddress?: Address;
  deliveryAddress?: Address;
}

const BROKERAGE_OPTIONS = [
  { value: "Foodee", label: "Foodee" },
  { value: "Ez Cater", label: "Ez Cater" },
  { value: "Grubhub", label: "Grubhub" },
  { value: "Cater Cow", label: "Cater Cow" },
  { value: "Cater2me", label: "Cater2me" },
  { value: "Zero Cater", label: "Zero Cater" },
  { value: "Platterz", label: "Platterz" },
  { value: "Direct Delivery", label: "Direct Delivery" },
  {
    value: "CaterValley",
    label: "CaterValley ⚡",
    description: "Integrated partner with real-time updates",
  },
  { value: "Other", label: "Other" },
];

/**
 * CateringRequestForm
 * @param client Optional client object (used in admin mode to submit on behalf of a client)
 * @param isAdminMode If true, uses the provided client instead of the logged-in user
 */
interface CateringRequestFormProps {
  client?: import("@/types/client").Client;
  isAdminMode?: boolean;
}

const CateringRequestForm: React.FC<CateringRequestFormProps> = ({
  client,
  isAdminMode = false,
}) => {
  const router = useRouter();
  const { userRole } = useUser();
  const [supabase, setSupabase] = useState<SupabaseClient | null>(null);
  const [session, setSession] = useState<Session | null>(null);
  const [isInitializing, setIsInitializing] = useState(true);
  const [isSubmitting, setIsSubmitting] = useState(false);
  const [errorMessage, setErrorMessage] = useState<string | null>(null);
  const [uploadedFileKeys, setUploadedFileKeys] = useState<string[]>([]);
  const [showConfirmationModal, setShowConfirmationModal] = useState(false);
  const [orderConfirmation, setOrderConfirmation] = useState<{
    orderNumber: string;
    customerName: string;
    customerEmail: string;
    orderId: string;
    emailSent: boolean;
  } | null>(null);

  // Initialize Supabase client
  useEffect(() => {
    const initSupabase = async () => {
      try {
        const client = await createClient();
        setSupabase(client);
      } catch (error) {
        console.error("Error initializing Supabase client:", error);
        toast.error("Error connecting to the service. Please try again.");
        setIsInitializing(false);
      }
    };

    initSupabase();
  }, []);

  // Form initialization
  const { control, handleSubmit, watch, setValue, reset } =
    useForm<ExtendedCateringFormData>({
      defaultValues: {
        brokerage: "",
        orderNumber: "",
        date: new Date().toISOString().split("T")[0],
        pickupTime: "",
        arrivalTime: "",
        completeTime: "",
        headcount: "",
        needHost: CateringNeedHost.NO,
        hoursNeeded: "",
        numberOfHosts: "",
        clientAttention: "",
        pickupNotes: "",
        specialNotes: "",
        orderTotal: "",
        tip: "",
        pickupAddress: {
          id: "",
          street1: "",
          street2: null,
          city: "",
          state: "",
          zip: "",
          locationNumber: null,
          parkingLoading: null,
          isRestaurant: false,
          isShared: false,
        },
        deliveryAddress: {
          id: "",
          street1: "",
          street2: null,
          city: "",
          state: "",
          zip: "",
          locationNumber: null,
          parkingLoading: null,
          isRestaurant: false,
          isShared: false,
        },
        attachments: [],
      },
    });

  // Fetch Supabase session when client is initialized
  useEffect(() => {
    if (!supabase) return;

    const fetchSession = async () => {
      try {
        const { data, error } = await supabase.auth.getSession();
        if (error) throw error;
        setSession(data.session);
      } catch (error) {
        console.error("Error fetching session:", error);
      } finally {
        setIsInitializing(false);
      }
    };

    fetchSession();

    // Set up listener for auth changes
    const {
      data: { subscription },
    } = supabase.auth.onAuthStateChange((_event, newSession) => {
      setSession(newSession);
    });

    return () => {
      subscription.unsubscribe();
    };
  }, [supabase]);

<<<<<<< HEAD
  const handleAddressesLoaded = useCallback((loadedAddresses: Address[]) => {
        setAddresses(loadedAddresses);
  }, []);

=======
>>>>>>> c59a9fbc
  const needHost = watch("needHost");

  // Initialize file upload hook
  const {
    onUpload,
    uploadedFiles,
    progresses,
    isUploading,
    tempEntityId,
    updateEntityId,
    deleteFile,
  } = useUploadFile({
    bucketName: "fileUploader",
    maxFileCount: 5,
    maxFileSize: 10 * 1024 * 1024,
    allowedFileTypes: [
      "application/pdf",
      "image/jpeg",
      "image/png",
      "image/webp",
      "application/msword",
      "application/vnd.openxmlformats-officedocument.wordprocessingml.document",
    ],
    category: "catering",
    entityType: "catering_request",
    userId: session?.user?.id,
  });

  // Updated cleanupUploadedFiles function with safety check
  const cleanupUploadedFiles = useCallback(
    async (fileKeys: string[]) => {
      if (!fileKeys.length) return;

      try {
                const response = await fetch("/api/file-uploads/cleanup", {
          method: "POST",
          headers: {
            "Content-Type": "application/json",
          },
          body: JSON.stringify({
            fileKeys,
            entityId: tempEntityId,
            entityType: "catering_request",
          }),
        });

        if (!response.ok) {
          const errorData = await response.json().catch(() => ({}));
          console.error("Error response from cleanup API:", errorData);
          throw new Error(errorData.error || "Failed to clean up files");
        }

        const result = await response.json();
              } catch (error) {
        console.error("Error cleaning up files:", error);
      }
    },
    [tempEntityId],
  );

  // Handle window/tab close - cleanup orphaned files
  // Updated useEffect for beforeUnload
  useEffect(() => {
    const handleBeforeUnload = (e: BeforeUnloadEvent) => {
      // Only show dialog and cleanup if we have files AND we're not submitting the form
      if (uploadedFileKeys.length > 0 && !isSubmitting) {
        // Show browser's default "Changes you made may not be saved" dialog
        e.preventDefault();
        e.returnValue = "";

        // Only attempt cleanup for files that aren't being submitted
        cleanupUploadedFiles(uploadedFileKeys);
      }
    };

    window.addEventListener("beforeunload", handleBeforeUnload);
    return () => {
      window.removeEventListener("beforeunload", handleBeforeUnload);
      // Cleanup if component unmounts without submission
      if (uploadedFileKeys.length > 0 && !isSubmitting) {
        cleanupUploadedFiles(uploadedFileKeys);
      }
    };
  }, [uploadedFileKeys, isSubmitting, cleanupUploadedFiles]);

  // Handle file upload
  const handleFileUpload = async (
    event: React.ChangeEvent<HTMLInputElement>,
  ) => {
    if (!event.target.files?.length) return;

    const files = Array.from(event.target.files) as FileWithPath[];
    try {
            const result = await onUpload(files);
      
      // Set uploaded files to form data
      setValue("attachments", result);

      // Track file keys for potential cleanup
      const newFileKeys = result.map((file) => file.key);
      setUploadedFileKeys((prev) => [...prev, ...newFileKeys]);
    } catch (error) {
      console.error("Upload error:", error);
      toast.error(
        error instanceof Error
          ? `Upload failed: ${error.message}`
          : "Failed to upload files. Please try again.",
      );
    }
  };

  // Remove file handler
  const removeFile = async (fileToRemove: UploadedFile) => {
    try {
      
      // Remove from UI immediately
      const updatedFiles = uploadedFiles.filter(
        (file) => file.key !== fileToRemove.key,
      );
      setValue("attachments", updatedFiles);

      // Remove from tracked keys
      setUploadedFileKeys((prev) =>
        prev.filter((key) => key !== fileToRemove.key),
      );

      // Delete the file
      await deleteFile(fileToRemove.key);
          } catch (error) {
      console.error("Error removing file:", error);
      toast.error("Failed to remove file. Please try again.");
    }
  };

  const onSubmit = async (data: ExtendedCateringFormData) => {
    
    // In admin mode, require a client prop
    if (isAdminMode && !client) {
      toast.error("A client must be selected for admin submission.");
      return;
    }
    if (!isAdminMode && !session?.user?.id) {
      setErrorMessage("Please log in to submit an order");
      return;
    }

    setIsSubmitting(true);
    setErrorMessage("");
    const userId = session?.user?.id;
    try {
      const response = await fetch("/api/catering-requests", {
        method: "POST",
        headers: {
          "Content-Type": "application/json",
        },
        body: JSON.stringify({
          ...data,
          attachments: data.attachments,
          userId,
          clientId: isAdminMode && client ? client.id : undefined,
        }),
      });

      let responseData: any = null;
      try {
        responseData = await response.json();
      } catch (jsonErr) {
        responseData = {};
      }

      if (!response.ok) {
        if (response.status === 400) {
          const errorMessage = responseData.message || "Invalid request data";
          console.error("API validation error:", responseData);
          setErrorMessage(errorMessage);
          return;
        } else if (response.status === 401) {
          setErrorMessage("Please log in to submit an order");
          return;
        } else if (response.status === 409) {
          setErrorMessage("This order number already exists");
          return;
        } else {
          console.error("API error response:", responseData);
          setErrorMessage(responseData.message || "Failed to submit order");
          return;
        }
      }

      
      // IMPORTANT FIX: Update the file entity IDs to link them to the catering request
      if (responseData.orderId && uploadedFiles.length > 0) {
                try {
          await updateEntityId(responseData.orderId);
                  } catch (fileUpdateError) {
          console.error(
            "Error linking files to catering request:",
            fileUpdateError,
          );
          // Don't fail the whole submission, just log the error
        }
      }

      // Get customer info for modal
      const customerName = session?.user?.user_metadata?.name || session?.user?.email?.split('@')[0] || 'Customer';
      const customerEmail = session?.user?.email || '';

      // Set order confirmation data and show modal
      setOrderConfirmation({
        orderNumber: data.orderNumber,
        customerName: customerName,
        customerEmail: customerEmail,
        orderId: responseData.orderId,
        emailSent: responseData.emailSent !== false, // Default to true if not specified
      });
      setShowConfirmationModal(true);

      reset();
      setErrorMessage("");
    } catch (error) {
      console.error("Error submitting order:", error);
      setErrorMessage(
        error instanceof Error ? error.message : "An unexpected error occurred",
      );
    } finally {
      setIsSubmitting(false);
    }
  };

  // --- Return the form JSX ---
  return (
    <form
      onSubmit={handleSubmit(onSubmit)}
      className="mx-auto max-w-3xl rounded-lg bg-white p-6 shadow-md"
    >
      {errorMessage && (
        <div className="mb-6 flex rounded-md bg-red-50 p-4 text-red-700">
          <AlertCircle className="h-5 w-5 text-red-400" />
          <div className="ml-3">{errorMessage}</div>
        </div>
      )}

      <div className="mb-6">
        <h3 className="mb-4 border-b border-gray-200 pb-2 text-lg font-medium text-gray-800">
          Pickup Location
        </h3>
        <AddressSelector
          mode="client"
          type="pickup"
          onSelect={(address) => {
            setValue("pickupAddress", address);
          }}
          selectedAddressId={watch("pickupAddress")?.id}
          showFavorites
          showRecents
          allowAddNew
        />
      </div>

      <div className="mb-8 grid gap-6 md:grid-cols-2">
        <SelectField
          control={control}
          name="brokerage"
          label="Brokerage / Direct"
          options={BROKERAGE_OPTIONS}
          required
          icon={<Clipboard size={16} />}
        />
        <InputField
          control={control}
          name="orderNumber"
          label="Order Number"
          required
          placeholder="e.g., ORD-12345"
          icon={<Clipboard size={16} />}
        />
      </div>

      <div className="mb-8 grid gap-6 md:grid-cols-2">
        <InputField
          control={control}
          name="date"
          label="Date"
          type="date"
          required
          icon={<Calendar size={16} />}
        />
        <InputField
          control={control}
          name="headcount"
          label="Headcount"
          type="number"
          placeholder="Number of people"
          required
          icon={<Users size={16} />}
        />
      </div>

      <div className="mb-8 grid gap-6 md:grid-cols-3">
        <InputField
          control={control}
          name="pickupTime"
          label="Pick Up Time"
          type="time"
          required
          icon={<Clock size={16} />}
        />
        <InputField
          control={control}
          name="arrivalTime"
          label="Arrival Time"
          type="time"
          required
          icon={<Clock size={16} />}
        />
        <InputField
          control={control}
          name="completeTime"
          label="Complete Time"
          type="time"
          optional
          icon={<Clock size={16} />}
        />
      </div>

      <div className="mb-8 rounded-lg bg-gray-50 p-6">
        <div className="mb-6">
          <label className="mb-2 block text-sm font-medium text-gray-700">
            Do you need a Host?
          </label>
          <Controller
            name="needHost"
            control={control}
            render={({ field }) => (
              <div className="flex space-x-6">
                <label className="flex items-center">
                  <input
                    type="radio"
                    {...field}
                    value={CateringNeedHost.YES}
                    checked={field.value === CateringNeedHost.YES}
                    className="mr-3 h-5 w-5 border-gray-300 text-blue-600 focus:ring-blue-500"
                  />
                  <span className="text-sm text-gray-700">Yes</span>
                </label>
                <label className="flex items-center">
                  <input
                    type="radio"
                    {...field}
                    value={CateringNeedHost.NO}
                    checked={field.value === CateringNeedHost.NO}
                    className="mr-3 h-5 w-5 border-gray-300 text-blue-600 focus:ring-blue-500"
                  />
                  <span className="text-sm text-gray-700">No</span>
                </label>
              </div>
            )}
          />
        </div>
        <HostSection control={control} needHost={needHost} />
      </div>

      <div className="mb-8">
        <InputField
          control={control}
          name="clientAttention"
          label="Client / Attention"
          required
          placeholder="Enter client name or attention"
          icon={<Users size={16} />}
        />
      </div>

      <div className="mb-8">
        <h3 className="mb-5 border-b border-gray-200 pb-3 text-lg font-medium text-gray-800">
          Delivery Details
        </h3>
        <AddressSelector
          mode="client"
          type="delivery"
          onSelect={(address) => {
            setValue("deliveryAddress", address);
          }}
          selectedAddressId={watch("deliveryAddress")?.id}
          showFavorites
          showRecents
          allowAddNew
        />
      </div>

      <div className="mb-8 grid gap-6 md:grid-cols-2">
        <InputField
          control={control}
          name="orderTotal"
          label="Order Total ($)"
          type="number"
          required
          placeholder="0.00"
          rules={{ min: { value: 0, message: "Order total must be positive" } }}
          icon={<DollarSign size={16} />}
        />
        <InputField
          control={control}
          name="tip"
          label="Tip ($)"
          type="number"
          optional
          placeholder="0.00"
          rules={{
            validate: (value: string | undefined) => {
              if (value === undefined || value === "") return true;
              const num = parseFloat(value);
              return (
                (!isNaN(num) && num >= 0) ||
                "Tip must be a positive number or empty"
              );
            },
          }}
          icon={<DollarSign size={16} />}
        />
      </div>

      <div className="mb-8">
        <h3 className="mb-5 border-b border-gray-200 pb-3 text-lg font-medium text-gray-800">
          Additional Notes
        </h3>
        <div className="grid gap-6 md:grid-cols-2">
          <InputField
            control={control}
            name="pickupNotes"
            label="Pick Up Notes"
            type="textarea"
            rows={3}
            optional
            placeholder="Any special instructions for pickup"
          />
          <InputField
            control={control}
            name="specialNotes"
            label="Special Notes"
            type="textarea"
            rows={3}
            optional
            placeholder="Any other special requests or instructions"
          />
        </div>
      </div>
      {/*
      <div className="mb-8 space-y-4">
        <h3 className="mb-5 border-b border-gray-200 pb-3 text-lg font-medium text-gray-800">
          Attachments
        </h3>
        <div className="space-y-2">
          <input
            type="file"
            onChange={handleFileUpload}
            multiple
            accept=".pdf,.doc,.docx,.jpg,.jpeg,.png,.webp"
            className="block w-full text-sm text-gray-500 file:mr-4 file:rounded-md file:border-0 file:bg-blue-50 file:px-4 file:py-2 file:text-sm file:font-medium file:text-blue-700 hover:file:bg-blue-100 disabled:cursor-not-allowed disabled:opacity-50"
            disabled={isUploading || isSubmitting}
          />
          <p className="text-xs text-gray-500">
            Maximum 5 files. Supported formats: PDF, Word, JPEG, PNG, WebP. Max
            size: 10MB per file.
          </p>
        </div>

        <div className="space-y-2">
          {uploadedFiles?.map((file: UploadedFile) => (
            <div
              key={file.key}
              className="flex items-center justify-between rounded-md border border-gray-200 p-2"
            >
              <div className="flex items-center space-x-2">
                <span className="text-sm text-gray-700">{file.name}</span>
                {progresses && progresses[file.name] !== undefined && (
                  <span className="text-xs text-gray-500">
                    {Math.round(progresses[file.name])}%
                  </span>
                )}
              </div>
              <button
                type="button"
                onClick={() => removeFile(file)}
                className="text-gray-400 hover:text-gray-600"
                disabled={isUploading || isSubmitting}
              >
                <X className="h-4 w-4" />
              </button>
            </div>
          ))}
        </div>
      </div> */}

      <div className="mt-8 flex items-center justify-center">
        <button
          type="submit"
          disabled={isSubmitting}
          className={`relative w-full rounded-md px-6 py-3 font-medium text-white transition ${
            isSubmitting
              ? "cursor-not-allowed bg-blue-400"
              : "bg-blue-600 hover:bg-blue-700"
          }`}
        >
          <div
            className={`flex items-center justify-center ${isSubmitting ? "opacity-0" : ""}`}
          >
            Submit Catering Request
          </div>
          {isSubmitting && (
            <div className="absolute inset-0 flex items-center justify-center">
              <Loader2 className="h-5 w-5 animate-spin text-white" />
              <span className="ml-2">Submitting...</span>
            </div>
          )}
        </button>
      </div>

      {/* Order Confirmation Modal */}
      {orderConfirmation && (
        <OrderConfirmationModal
          isOpen={showConfirmationModal}
          onClose={() => {
            setShowConfirmationModal(false);
            // Redirect after modal is closed
            const redirectRoute = getOrderCreationRedirectRoute(userRole);
            router.push(redirectRoute);
          }}
          orderNumber={orderConfirmation.orderNumber}
          customerName={orderConfirmation.customerName}
          customerEmail={orderConfirmation.customerEmail}
          orderId={orderConfirmation.orderId}
          emailSent={orderConfirmation.emailSent}
        />
      )}
    </form>
  );
};

export default CateringRequestForm;<|MERGE_RESOLUTION|>--- conflicted
+++ resolved
@@ -335,13 +335,6 @@
     };
   }, [supabase]);
 
-<<<<<<< HEAD
-  const handleAddressesLoaded = useCallback((loadedAddresses: Address[]) => {
-        setAddresses(loadedAddresses);
-  }, []);
-
-=======
->>>>>>> c59a9fbc
   const needHost = watch("needHost");
 
   // Initialize file upload hook
